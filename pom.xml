--- conflicted
+++ resolved
@@ -47,13 +47,9 @@
         <dep.antlr.version>4.5.1</dep.antlr.version>
         <dep.airlift.version>0.121</dep.airlift.version>
         <dep.packaging.version>${dep.airlift.version}</dep.packaging.version>
-<<<<<<< HEAD
         <dep.slice.version>0.18</dep.slice.version>
         <dep.aws-sdk.version>1.9.40</dep.aws-sdk.version>
-=======
-        <dep.slice.version>0.15</dep.slice.version>
         <dep.elephantbird.version>4.10</dep.elephantbird.version>
->>>>>>> 34bdd357
 
         <cli.skip-execute>true</cli.skip-execute>
         <cli.main-class>None</cli.main-class>
@@ -253,11 +249,13 @@
 
             <dependency>
                 <groupId>com.facebook.presto</groupId>
-<<<<<<< HEAD
                 <artifactId>presto-product-tests</artifactId>
-=======
+                <version>${project.version}</version>
+            </dependency>
+
+            <dependency>
+                <groupId>com.facebook.presto</groupId>
                 <artifactId>presto-thrift</artifactId>
->>>>>>> 34bdd357
                 <version>${project.version}</version>
             </dependency>
 
@@ -703,7 +701,12 @@
             </dependency>
 
             <dependency>
-<<<<<<< HEAD
+                <groupId>com.twitter.elephantbird</groupId>
+                <artifactId>elephant-bird-core</artifactId>
+                <version>${dep.elephantbird.version}</version>
+            </dependency>
+
+            <dependency>
                 <groupId>org.assertj</groupId>
                 <artifactId>assertj-core</artifactId>
                 <version>3.0.0</version>
@@ -725,11 +728,6 @@
                 <groupId>com.facebook.presto.hive</groupId>
                 <artifactId>hive-apache-jdbc</artifactId>
                 <version>0.13.1-1</version>
-=======
-                <groupId>com.twitter.elephantbird</groupId>
-                <artifactId>elephant-bird-core</artifactId>
-                <version>${dep.elephantbird.version}</version>
->>>>>>> 34bdd357
             </dependency>
         </dependencies>
     </dependencyManagement>
