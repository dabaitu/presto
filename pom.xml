<?xml version="1.0" encoding="UTF-8"?>
<project xmlns="http://maven.apache.org/POM/4.0.0" xmlns:xsi="http://www.w3.org/2001/XMLSchema-instance" xsi:schemaLocation="http://maven.apache.org/POM/4.0.0 http://maven.apache.org/xsd/maven-4.0.0.xsd">
    <modelVersion>4.0.0</modelVersion>

    <parent>
        <groupId>io.airlift</groupId>
        <artifactId>airbase</artifactId>
        <version>59</version>
    </parent>

    <groupId>com.facebook.presto</groupId>
    <artifactId>presto-root</artifactId>
    <version>0.157-tw-0.30</version>
    <packaging>pom</packaging>

    <name>presto-root</name>
    <description>Presto</description>
    <url>https://github.com/facebook/presto</url>

    <inceptionYear>2012</inceptionYear>

    <licenses>
        <license>
            <name>Apache License 2.0</name>
            <url>http://www.apache.org/licenses/LICENSE-2.0</url>
            <distribution>repo</distribution>
        </license>
    </licenses>

    <scm>
        <connection>scm:git:git://github.com/twitter-forks/presto.git</connection>
        <url>https://github.com/twitter-forks/presto</url>
        <tag>0.157-tw-0.30</tag>
    </scm>

    <properties>
        <air.main.basedir>${project.basedir}</air.main.basedir>

        <air.check.skip-extended>true</air.check.skip-extended>
        <air.check.skip-license>false</air.check.skip-license>

        <air.check.fail-checkstyle>true</air.check.fail-checkstyle>
        <air.check.skip-checkstyle>false</air.check.skip-checkstyle>

        <air.java.version>1.8.0-60</air.java.version>
        <air.maven.version>3.3.9</air.maven.version>

        <dep.antlr.version>4.5.1</dep.antlr.version>
        <dep.airlift.version>0.139</dep.airlift.version>
        <dep.packaging.version>${dep.airlift.version}</dep.packaging.version>
<<<<<<< HEAD
        <dep.slice.version>0.18</dep.slice.version>
        <dep.aws-sdk.version>1.9.40</dep.aws-sdk.version>
        <dep.elephantbird.version>4.10</dep.elephantbird.version>
=======
        <dep.slice.version>0.27</dep.slice.version>
        <dep.aws-sdk.version>1.11.30</dep.aws-sdk.version>
        <dep.tempto.version>1.14</dep.tempto.version>

        <!--
        Versions newer than 6.9 appear to have an issue where the @BeforeClass method in
        children of AbstractTestHiveClient doesn't always get called.
        TODO: remove once we can upgrade to a version that fixes it
        -->
        <dep.testng.version>6.8.21</dep.testng.version>
>>>>>>> 153e4339

        <cli.skip-execute>true</cli.skip-execute>
        <cli.main-class>None</cli.main-class>

        <!-- use a fractional hour timezone offset for tests -->
        <air.test.timezone>Asia/Katmandu</air.test.timezone>
        <air.test.parallel>methods</air.test.parallel>
        <air.test.thread-count>2</air.test.thread-count>
        <air.test.jvmsize>2g</air.test.jvmsize>

        <air.javadoc.lint>-missing</air.javadoc.lint>
    </properties>

    <modules>
        <module>presto-atop</module>
        <module>presto-spi</module>
        <module>presto-array</module>
        <module>presto-jmx</module>
        <module>presto-record-decoder</module>
        <module>presto-kafka</module>
        <module>presto-redis</module>
        <module>presto-accumulo</module>
        <module>presto-cassandra</module>
        <module>presto-blackhole</module>
        <module>presto-orc</module>
        <module>presto-rcfile</module>
        <module>presto-hive</module>
        <module>presto-hive-hadoop1</module>
        <module>presto-hive-hadoop2</module>
        <module>presto-hive-cdh4</module>
        <module>presto-hive-cdh5</module>
        <module>presto-teradata-functions</module>
        <module>presto-example-http</module>
        <module>twitter-eventlistener-plugin</module>
        <module>presto-local-file</module>
        <module>presto-tpch</module>
        <module>presto-raptor</module>
        <module>presto-base-jdbc</module>
        <module>presto-mysql</module>
        <module>presto-postgresql</module>
        <module>presto-mongodb</module>
        <module>presto-bytecode</module>
        <module>presto-client</module>
        <module>presto-parser</module>
        <module>presto-main</module>
        <module>presto-ml</module>
        <module>presto-benchmark</module>
        <module>presto-tests</module>
        <module>presto-product-tests</module>
        <module>presto-jdbc</module>
        <module>presto-cli</module>
        <module>presto-benchmark-driver</module>
        <module>presto-server</module>
        <module>presto-server-rpm</module>
        <module>presto-docs</module>
        <module>presto-verifier</module>
        <module>presto-thrift</module>
        <module>presto-testing-server-launcher</module>
        <module>presto-plugin-toolkit</module>
        <module>presto-resource-group-managers</module>
    </modules>

    <dependencyManagement>
        <dependencies>
            <dependency>
                <groupId>com.facebook.presto</groupId>
                <artifactId>presto-spi</artifactId>
                <version>${project.version}</version>
            </dependency>

            <dependency>
                <groupId>com.facebook.presto</groupId>
                <artifactId>presto-resource-group-managers</artifactId>
                <version>${project.version}</version>
            </dependency>

            <dependency>
                <groupId>com.facebook.presto</groupId>
                <artifactId>presto-resource-group-managers</artifactId>
                <version>${project.version}</version>
                <type>test-jar</type>
            </dependency>

            <dependency>
                <groupId>com.facebook.presto</groupId>
                <artifactId>presto-array</artifactId>
                <version>${project.version}</version>
            </dependency>

            <dependency>
                <groupId>com.facebook.presto</groupId>
                <artifactId>presto-plugin-toolkit</artifactId>
                <version>${project.version}</version>
            </dependency>

            <dependency>
                <groupId>com.facebook.presto</groupId>
                <artifactId>presto-record-decoder</artifactId>
                <version>${project.version}</version>
            </dependency>

            <dependency>
                <groupId>com.facebook.presto</groupId>
                <artifactId>presto-orc</artifactId>
                <version>${project.version}</version>
            </dependency>

            <dependency>
                <groupId>com.facebook.presto</groupId>
                <artifactId>presto-rcfile</artifactId>
                <version>${project.version}</version>
            </dependency>

            <dependency>
                <groupId>com.facebook.presto</groupId>
                <artifactId>presto-hive</artifactId>
                <version>${project.version}</version>
            </dependency>

            <dependency>
                <groupId>com.facebook.presto</groupId>
                <artifactId>presto-hive-cdh4</artifactId>
                <version>${project.version}</version>
                <type>zip</type>
            </dependency>

            <dependency>
                <groupId>com.facebook.presto</groupId>
                <artifactId>presto-example-http</artifactId>
                <version>${project.version}</version>
                <type>zip</type>
            </dependency>

            <dependency>
                <groupId>com.facebook.presto</groupId>
                <artifactId>presto-local-file</artifactId>
                <version>${project.version}</version>
            </dependency>

            <dependency>
                <groupId>com.facebook.presto</groupId>
                <artifactId>presto-hive</artifactId>
                <version>${project.version}</version>
                <type>test-jar</type>
            </dependency>

            <dependency>
                <groupId>com.teradata</groupId>
                <artifactId>re2j-td</artifactId>
                <version>1.4</version>
            </dependency>

            <dependency>
                <groupId>com.facebook.presto</groupId>
                <artifactId>presto-tpch</artifactId>
                <version>${project.version}</version>
            </dependency>

            <dependency>
                <groupId>com.facebook.presto</groupId>
                <artifactId>presto-blackhole</artifactId>
                <version>${project.version}</version>
            </dependency>

            <dependency>
                <groupId>com.facebook.presto</groupId>
                <artifactId>presto-base-jdbc</artifactId>
                <version>${project.version}</version>
            </dependency>

            <dependency>
                <groupId>com.facebook.presto</groupId>
                <artifactId>presto-mysql</artifactId>
                <version>${project.version}</version>
            </dependency>

            <dependency>
                <groupId>com.facebook.presto</groupId>
                <artifactId>presto-raptor</artifactId>
                <version>${project.version}</version>
            </dependency>

            <dependency>
                <groupId>com.facebook.presto</groupId>
                <artifactId>presto-cli</artifactId>
                <version>${project.version}</version>
            </dependency>

            <dependency>
                <groupId>com.facebook.presto</groupId>
                <artifactId>presto-bytecode</artifactId>
                <version>${project.version}</version>
            </dependency>

            <dependency>
                <groupId>com.facebook.presto</groupId>
                <artifactId>presto-client</artifactId>
                <version>${project.version}</version>
            </dependency>

            <dependency>
                <groupId>com.facebook.presto</groupId>
                <artifactId>presto-parser</artifactId>
                <version>${project.version}</version>
            </dependency>

            <dependency>
                <groupId>com.facebook.presto</groupId>
                <artifactId>presto-parser</artifactId>
                <version>${project.version}</version>
                <type>test-jar</type>
            </dependency>

            <dependency>
                <groupId>com.facebook.presto</groupId>
                <artifactId>presto-main</artifactId>
                <version>${project.version}</version>
            </dependency>

            <dependency>
                <groupId>com.facebook.presto</groupId>
                <artifactId>presto-main</artifactId>
                <version>${project.version}</version>
                <type>test-jar</type>
            </dependency>

            <dependency>
                <groupId>com.facebook.presto</groupId>
                <artifactId>presto-jdbc</artifactId>
                <version>${project.version}</version>
            </dependency>

            <dependency>
                <groupId>com.facebook.presto</groupId>
                <artifactId>presto-server</artifactId>
                <version>${project.version}</version>
            </dependency>

            <dependency>
                <groupId>com.facebook.presto</groupId>
                <artifactId>presto-server-rpm</artifactId>
                <version>${project.version}</version>
            </dependency>

            <dependency>
                <groupId>com.facebook.presto</groupId>
                <artifactId>presto-tests</artifactId>
                <version>${project.version}</version>
            </dependency>

            <dependency>
                <groupId>com.facebook.presto</groupId>
                <artifactId>presto-benchmark</artifactId>
                <version>${project.version}</version>
            </dependency>

            <dependency>
                <groupId>com.facebook.presto</groupId>
                <artifactId>presto-product-tests</artifactId>
                <version>${project.version}</version>
            </dependency>

            <dependency>
                <groupId>com.facebook.presto</groupId>
                <artifactId>presto-thrift</artifactId>
                <version>${project.version}</version>
            </dependency>

            <dependency>
                <groupId>com.facebook.presto.hadoop</groupId>
                <artifactId>hadoop-apache1</artifactId>
                <version>0.3</version>
            </dependency>

            <dependency>
                <groupId>com.facebook.presto.hadoop</groupId>
                <artifactId>hadoop-apache2</artifactId>
                <version>0.9</version>
            </dependency>

            <dependency>
                <groupId>com.facebook.presto.hadoop</groupId>
                <artifactId>hadoop-cdh4</artifactId>
                <version>0.9</version>
            </dependency>

            <dependency>
                <groupId>com.facebook.presto.hive</groupId>
                <artifactId>hive-apache</artifactId>
                <version>0.19</version>
            </dependency>

            <dependency>
                <groupId>com.facebook.hive</groupId>
                <artifactId>hive-dwrf</artifactId>
                <version>0.8</version>
                <exclusions>
                    <exclusion>
                        <groupId>commons-logging</groupId>
                        <artifactId>commons-logging</artifactId>
                    </exclusion>
                    <exclusion>
                        <groupId>org.iq80.snappy</groupId>
                        <artifactId>snappy</artifactId>
                    </exclusion>
                    <exclusion>
                        <groupId>com.facebook.presto.hadoop</groupId>
                        <artifactId>hadoop-cdh4</artifactId>
                    </exclusion>
                    <exclusion>
                        <groupId>it.unimi.dsi</groupId>
                        <artifactId>fastutil</artifactId>
                    </exclusion>
                </exclusions>
            </dependency>
            <dependency>
                <groupId>com.facebook.hive</groupId>
                <artifactId>hive-dwrf-shims</artifactId>
                <version>0.8</version>
                <exclusions>
                    <exclusion>
                        <artifactId>commons-logging</artifactId>
                        <groupId>commons-logging</groupId>
                    </exclusion>
                </exclusions>
            </dependency>

            <dependency>
                <groupId>com.google.protobuf</groupId>
                <artifactId>protobuf-java</artifactId>
                <version>2.4.1</version>
            </dependency>

            <dependency>
                <groupId>io.airlift</groupId>
                <artifactId>aircompressor</artifactId>
                <version>0.4</version>
            </dependency>

            <dependency>
                <groupId>io.airlift</groupId>
                <artifactId>log</artifactId>
                <version>${dep.airlift.version}</version>
            </dependency>

            <dependency>
                <groupId>io.airlift</groupId>
                <artifactId>log-manager</artifactId>
                <version>${dep.airlift.version}</version>
            </dependency>

            <dependency>
                <groupId>io.airlift</groupId>
                <artifactId>json</artifactId>
                <version>${dep.airlift.version}</version>
            </dependency>

            <dependency>
                <groupId>io.airlift</groupId>
                <artifactId>units</artifactId>
                <version>1.0</version>
            </dependency>

            <dependency>
                <groupId>io.airlift</groupId>
                <artifactId>concurrent</artifactId>
                <version>${dep.airlift.version}</version>
            </dependency>

            <dependency>
                <groupId>io.airlift</groupId>
                <artifactId>configuration</artifactId>
                <version>${dep.airlift.version}</version>
            </dependency>

            <dependency>
                <groupId>io.airlift</groupId>
                <artifactId>discovery</artifactId>
                <version>${dep.airlift.version}</version>
            </dependency>

            <dependency>
                <groupId>io.airlift</groupId>
                <artifactId>testing</artifactId>
                <version>${dep.airlift.version}</version>
            </dependency>

            <dependency>
                <groupId>io.airlift</groupId>
                <artifactId>node</artifactId>
                <version>${dep.airlift.version}</version>
            </dependency>

            <dependency>
                <groupId>io.airlift</groupId>
                <artifactId>bootstrap</artifactId>
                <version>${dep.airlift.version}</version>
            </dependency>

            <dependency>
                <groupId>io.airlift</groupId>
                <artifactId>event</artifactId>
                <version>${dep.airlift.version}</version>
            </dependency>

            <dependency>
                <groupId>io.airlift</groupId>
                <artifactId>http-server</artifactId>
                <version>${dep.airlift.version}</version>
            </dependency>

            <dependency>
                <groupId>io.airlift</groupId>
                <artifactId>jaxrs</artifactId>
                <version>${dep.airlift.version}</version>
            </dependency>

            <dependency>
                <groupId>io.airlift</groupId>
                <artifactId>jmx</artifactId>
                <version>${dep.airlift.version}</version>
            </dependency>

            <dependency>
                <groupId>io.airlift</groupId>
                <artifactId>trace-token</artifactId>
                <version>${dep.airlift.version}</version>
            </dependency>

            <dependency>
                <groupId>io.airlift</groupId>
                <artifactId>dbpool</artifactId>
                <version>${dep.airlift.version}</version>
            </dependency>

            <dependency>
                <groupId>io.airlift</groupId>
                <artifactId>jmx-http</artifactId>
                <version>${dep.airlift.version}</version>
            </dependency>

            <dependency>
                <groupId>io.airlift</groupId>
                <artifactId>http-client</artifactId>
                <version>${dep.airlift.version}</version>
            </dependency>

            <dependency>
                <groupId>io.airlift</groupId>
                <artifactId>stats</artifactId>
                <version>${dep.airlift.version}</version>
            </dependency>

            <dependency>
                <groupId>io.airlift</groupId>
                <artifactId>joni</artifactId>
                <version>2.1.5.1</version>
            </dependency>

            <dependency>
                <groupId>io.airlift.tpch</groupId>
                <artifactId>tpch</artifactId>
                <version>0.8</version>
            </dependency>

            <dependency>
                <groupId>org.ow2.asm</groupId>
                <artifactId>asm-all</artifactId>
                <version>5.0.4</version>
            </dependency>

            <dependency>
                <groupId>com.h2database</groupId>
                <artifactId>h2</artifactId>
                <version>1.4.189</version>
            </dependency>

            <dependency>
                <groupId>org.sonatype.aether</groupId>
                <artifactId>aether-api</artifactId>
                <version>1.13.1</version>
            </dependency>

            <dependency>
                <groupId>io.airlift.resolver</groupId>
                <artifactId>resolver</artifactId>
                <version>1.3</version>
            </dependency>

            <dependency>
                <groupId>io.airlift</groupId>
                <artifactId>airline</artifactId>
                <version>0.7</version>
            </dependency>

            <dependency>
                <groupId>org.iq80.snappy</groupId>
                <artifactId>snappy</artifactId>
                <version>0.3</version>
            </dependency>

            <dependency>
                <groupId>org.openjdk.jol</groupId>
                <artifactId>jol-core</artifactId>
                <version>0.2</version>
            </dependency>

            <dependency>
                <groupId>org.jetbrains</groupId>
                <artifactId>annotations</artifactId>
                <version>13.0</version>
            </dependency>

            <dependency>
                <groupId>it.unimi.dsi</groupId>
                <artifactId>fastutil</artifactId>
                <version>6.5.9</version>
            </dependency>

            <dependency>
                <groupId>com.facebook.thirdparty</groupId>
                <artifactId>libsvm</artifactId>
                <version>3.18.1</version>
            </dependency>

            <dependency>
                <groupId>mysql</groupId>
                <artifactId>mysql-connector-java</artifactId>
                <version>5.1.35</version>
            </dependency>

            <dependency>
                <groupId>org.postgresql</groupId>
                <artifactId>postgresql</artifactId>
                <version>9.3-1102-jdbc41</version>
            </dependency>

            <dependency>
                <groupId>org.antlr</groupId>
                <artifactId>antlr4-runtime</artifactId>
                <version>${dep.antlr.version}</version>
            </dependency>

            <dependency>
                <groupId>jline</groupId>
                <artifactId>jline</artifactId>
                <version>2.13</version>
                <exclusions>
                    <exclusion>
                        <groupId>org.fusesource.jansi</groupId>
                        <artifactId>jansi</artifactId>
                    </exclusion>
                </exclusions>
            </dependency>

            <dependency>
                <groupId>org.jdbi</groupId>
                <artifactId>jdbi</artifactId>
                <version>2.63.1</version>
            </dependency>

            <dependency>
                <groupId>org.apache.thrift</groupId>
                <artifactId>libthrift</artifactId>
                <version>0.9.1</version>
                <exclusions>
                    <exclusion>
                        <groupId>org.apache.commons</groupId>
                        <artifactId>commons-lang3</artifactId>
                    </exclusion>
                    <exclusion>
                        <groupId>org.apache.httpcomponents</groupId>
                        <artifactId>httpcore</artifactId>
                    </exclusion>
                    <exclusion>
                        <groupId>org.apache.httpcomponents</groupId>
                        <artifactId>httpclient</artifactId>
                    </exclusion>
                </exclusions>
            </dependency>

            <dependency>
                <groupId>net.sf.opencsv</groupId>
                <artifactId>opencsv</artifactId>
                <version>2.3</version>
            </dependency>

            <dependency>
                <groupId>org.apache.commons</groupId>
                <artifactId>commons-math3</artifactId>
                <version>3.2</version>
            </dependency>

            <dependency>
                <groupId>org.apache.commons</groupId>
                <artifactId>commons-pool2</artifactId>
                <version>2.4.2</version>
            </dependency>

            <dependency>
                <groupId>commons-codec</groupId>
                <artifactId>commons-codec</artifactId>
                <version>1.9</version>
            </dependency>

            <dependency>
                <groupId>io.netty</groupId>
                <artifactId>netty</artifactId>
                <version>3.7.0.Final</version>
            </dependency>

            <dependency>
                <groupId>io.airlift.discovery</groupId>
                <artifactId>discovery-server</artifactId>
                <version>1.27</version>
            </dependency>

            <dependency>
                <groupId>com.amazonaws</groupId>
                <artifactId>aws-java-sdk-core</artifactId>
                <version>${dep.aws-sdk.version}</version>
                <exclusions>
                    <exclusion>
                        <groupId>commons-logging</groupId>
                        <artifactId>commons-logging</artifactId>
                    </exclusion>
                </exclusions>
            </dependency>

            <dependency>
                <groupId>com.amazonaws</groupId>
                <artifactId>aws-java-sdk-s3</artifactId>
                <version>${dep.aws-sdk.version}</version>
                <exclusions>
                    <exclusion>
                        <groupId>commons-logging</groupId>
                        <artifactId>commons-logging</artifactId>
                    </exclusion>
                </exclusions>
            </dependency>

            <dependency>
                <groupId>io.airlift</groupId>
                <artifactId>testing-mysql-server</artifactId>
                <version>0.1</version>
            </dependency>

            <dependency>
                <groupId>io.airlift</groupId>
                <artifactId>testing-postgresql-server</artifactId>
                <version>0.3</version>
            </dependency>

            <dependency>
                <groupId>org.apache.kafka</groupId>
                <artifactId>kafka_2.10</artifactId>
                <version>0.8.2.2</version>
                <exclusions>
                    <exclusion>
                        <groupId>log4j</groupId>
                        <artifactId>log4j</artifactId>
                    </exclusion>
                    <exclusion>
                        <groupId>org.slf4j</groupId>
                        <artifactId>slf4j-log4j12</artifactId>
                    </exclusion>
                </exclusions>
            </dependency>

            <dependency>
                <groupId>org.xerial.snappy</groupId>
                <artifactId>snappy-java</artifactId>
                <version>1.1.1.7</version>
            </dependency>

            <dependency>
                <groupId>org.apache.zookeeper</groupId>
                <artifactId>zookeeper</artifactId>
                <version>3.4.6</version>
                <exclusions>
                    <exclusion>
                        <artifactId>junit</artifactId>
                        <groupId>junit</groupId>
                    </exclusion>
                    <exclusion>
                        <artifactId>log4j</artifactId>
                        <groupId>log4j</groupId>
                    </exclusion>
                    <exclusion>
                        <groupId>org.slf4j</groupId>
                        <artifactId>slf4j-log4j12</artifactId>
                    </exclusion>
                </exclusions>
            </dependency>

            <dependency>
                <groupId>com.101tec</groupId>
                <artifactId>zkclient</artifactId>
                <version>0.8</version>
                <exclusions>
                    <exclusion>
                        <artifactId>log4j</artifactId>
                        <groupId>log4j</groupId>
                    </exclusion>
                    <exclusion>
                        <groupId>org.slf4j</groupId>
                        <artifactId>slf4j-log4j12</artifactId>
                    </exclusion>
                </exclusions>
            </dependency>

            <dependency>
                <groupId>org.jgrapht</groupId>
                <artifactId>jgrapht-core</artifactId>
                <version>0.9.0</version>
            </dependency>

            <dependency>
                <groupId>redis.clients</groupId>
                <artifactId>jedis</artifactId>
                <version>2.6.2</version>
            </dependency>

            <dependency>
                <groupId>com.orange.redis-embedded</groupId>
                <artifactId>embedded-redis</artifactId>
                <version>0.6</version>
            </dependency>

            <dependency>
                <groupId>com.twitter.elephantbird</groupId>
                <artifactId>elephant-bird-core</artifactId>
                <version>${dep.elephantbird.version}</version>
            </dependency>

            <dependency>
                <groupId>org.assertj</groupId>
                <artifactId>assertj-core</artifactId>
                <version>3.0.0</version>
            </dependency>

            <dependency>
                <groupId>com.teradata.tempto</groupId>
                <artifactId>tempto-core</artifactId>
                <version>${dep.tempto.version}</version>
            </dependency>

            <dependency>
                <groupId>com.teradata.tempto</groupId>
                <artifactId>tempto-runner</artifactId>
                <version>${dep.tempto.version}</version>
            </dependency>

            <dependency>
                <groupId>com.facebook.presto.hive</groupId>
                <artifactId>hive-apache-jdbc</artifactId>
                <version>0.13.1-3</version>
            </dependency>

            <dependency>
                <groupId>dnsjava</groupId>
                <artifactId>dnsjava</artifactId>
                <version>2.1.7</version>
            </dependency>

            <dependency>
                <groupId>org.anarres.lzo</groupId>
                <artifactId>lzo-hadoop</artifactId>
                <version>1.0.5</version>
                <exclusions>
                    <exclusion>
                        <groupId>org.apache.hadoop</groupId>
                        <artifactId>hadoop-core</artifactId>
                    </exclusion>
                    <exclusion>
                        <groupId>com.google.code.findbugs</groupId>
                        <artifactId>jsr305</artifactId>
                    </exclusion>
                    <exclusion>
                        <groupId>commons-logging</groupId>
                        <artifactId>commons-logging</artifactId>
                    </exclusion>
                </exclusions>
            </dependency>

        </dependencies>
    </dependencyManagement>

    <build>
        <pluginManagement>
            <plugins>
                <plugin>
                    <groupId>org.antlr</groupId>
                    <artifactId>antlr4-maven-plugin</artifactId>
                    <version>${dep.antlr.version}</version>
                    <executions>
                        <execution>
                            <goals>
                                <goal>antlr4</goal>
                            </goals>
                        </execution>
                    </executions>
                    <configuration>
                        <visitor>true</visitor>
                    </configuration>
                </plugin>

                <plugin>
                    <groupId>org.apache.maven.plugins</groupId>
                    <artifactId>maven-shade-plugin</artifactId>
                    <version>2.4.3</version>
                </plugin>

                <plugin>
                    <groupId>org.skife.maven</groupId>
                    <artifactId>really-executable-jar-maven-plugin</artifactId>
                    <version>1.0.5</version>
                </plugin>

                <plugin>
                    <groupId>org.codehaus.mojo</groupId>
                    <artifactId>exec-maven-plugin</artifactId>
                    <version>1.2.1</version>
                </plugin>

                <plugin>
                    <groupId>kr.motd.maven</groupId>
                    <artifactId>sphinx-maven-plugin</artifactId>
                    <version>1.3.1.Final</version>
                </plugin>

                <!--This plugin's configuration is used to store Eclipse m2e settings only. It has no influence on the Maven build itself.-->
                <plugin>
                    <!--suppress MavenModelInspection -->
                    <groupId>org.eclipse.m2e</groupId>
                    <!--suppress MavenModelInspection -->
                    <artifactId>lifecycle-mapping</artifactId>
                    <!--suppress MavenModelInspection -->
                    <version>1.0.0</version>
                    <configuration>
                        <lifecycleMappingMetadata>
                            <pluginExecutions>
                                <pluginExecution>
                                    <pluginExecutionFilter>
                                        <groupId>org.apache.maven.plugins</groupId>
                                        <artifactId>maven-dependency-plugin</artifactId>
                                        <versionRange>[2.5.1,)</versionRange>
                                        <goals>
                                            <goal>copy</goal>
                                            <goal>analyze-dep-mgt</goal>
                                            <goal>analyze-duplicate</goal>
                                            <goal>analyze-only</goal>
                                        </goals>
                                    </pluginExecutionFilter>
                                    <action>
                                        <ignore />
                                    </action>
                                </pluginExecution>
                                <pluginExecution>
                                    <pluginExecutionFilter>
                                        <groupId>org.jacoco</groupId>
                                        <artifactId>jacoco-maven-plugin</artifactId>
                                        <versionRange>[0.6.2.201302030002,)</versionRange>
                                        <goals>
                                            <goal>prepare-agent</goal>
                                        </goals>
                                    </pluginExecutionFilter>
                                    <action>
                                        <ignore />
                                    </action>
                                </pluginExecution>
                                <pluginExecution>
                                    <pluginExecutionFilter>
                                        <groupId>com.mycila</groupId>
                                        <artifactId>license-maven-plugin</artifactId>
                                        <versionRange>[2.3,)</versionRange>
                                        <goals>
                                            <goal>check</goal>
                                        </goals>
                                    </pluginExecutionFilter>
                                    <action>
                                        <ignore />
                                    </action>
                                </pluginExecution>
                                <pluginExecution>
                                    <pluginExecutionFilter>
                                        <groupId>com.ning.maven.plugins</groupId>
                                        <artifactId>maven-duplicate-finder-plugin</artifactId>
                                        <versionRange>[1.0.4,)</versionRange>
                                        <goals>
                                            <goal>check</goal>
                                        </goals>
                                    </pluginExecutionFilter>
                                    <action>
                                        <ignore />
                                    </action>
                                </pluginExecution>
                                <pluginExecution>
                                    <pluginExecutionFilter>
                                        <groupId>org.apache.maven.plugins</groupId>
                                        <artifactId>maven-checkstyle-plugin</artifactId>
                                        <versionRange>[0,)</versionRange>
                                        <goals>
                                            <goal>check</goal>
                                        </goals>
                                    </pluginExecutionFilter>
                                    <action>
                                        <ignore />
                                    </action>
                                </pluginExecution>
                                <pluginExecution>
                                    <pluginExecutionFilter>
                                        <groupId>io.takari.maven.plugins</groupId>
                                        <artifactId>presto-maven-plugin</artifactId>
                                        <versionRange>[0,)</versionRange>
                                        <goals>
                                            <goal>generate-service-descriptor</goal>
                                        </goals>
                                    </pluginExecutionFilter>
                                    <action>
                                        <ignore />
                                    </action>
                                </pluginExecution>
                                <pluginExecution>
                                    <pluginExecutionFilter>
                                        <groupId>io.takari.maven.plugins</groupId>
                                        <artifactId>takari-lifecycle-plugin</artifactId>
                                        <versionRange>[0,)</versionRange>
                                        <goals>
                                            <goal>compile</goal>
                                            <goal>process-resources</goal>
                                            <goal>process-test-resources</goal>
                                            <goal>testCompile</goal>
                                        </goals>
                                    </pluginExecutionFilter>
                                    <action>
                                        <ignore />
                                    </action>
                                </pluginExecution>
                                <pluginExecution>
                                    <pluginExecutionFilter>
                                        <groupId>org.gaul</groupId>
                                        <artifactId>modernizer-maven-plugin</artifactId>
                                        <versionRange>[0,)</versionRange>
                                        <goals>
                                            <goal>modernizer</goal>
                                        </goals>
                                    </pluginExecutionFilter>
                                    <action>
                                        <ignore />
                                    </action>
                                </pluginExecution>
                            </pluginExecutions>
                        </lifecycleMappingMetadata>
                    </configuration>
                </plugin>
            </plugins>
        </pluginManagement>

        <plugins>
            <plugin>
                <groupId>org.gaul</groupId>
                <artifactId>modernizer-maven-plugin</artifactId>
                <version>1.2.2</version>
                <configuration>
                    <javaVersion>1.8</javaVersion>
                    <failOnViolations>true</failOnViolations>
                </configuration>
                <executions>
                    <execution>
                        <id>modernizer</id>
                        <goals>
                            <goal>modernizer</goal>
                        </goals>
                    </execution>
                </executions>
            </plugin>

            <plugin>
                <groupId>org.apache.maven.plugins</groupId>
                <artifactId>maven-checkstyle-plugin</artifactId>
                <version>2.17</version>
                <executions>
                    <execution>
                        <phase>validate</phase>
                        <goals>
                            <goal>check</goal>
                        </goals>
                        <configuration>
                            <skip>${air.check.skip-checkstyle}</skip>
                            <failOnViolation>${air.check.fail-checkstyle}</failOnViolation>
                            <consoleOutput>true</consoleOutput>
                            <includeTestSourceDirectory>true</includeTestSourceDirectory>
                            <configLocation>${air.main.basedir}/src/checkstyle/checks.xml</configLocation>
                            <sourceDirectories>
                                <directory>${project.build.sourceDirectory}</directory>
                            </sourceDirectories>
                            <testSourceDirectories>
                                <directory>${project.build.testSourceDirectory}</directory>
                            </testSourceDirectories>
                        </configuration>
                    </execution>
                </executions>
                <dependencies>
                    <dependency>
                        <groupId>com.puppycrawl.tools</groupId>
                        <artifactId>checkstyle</artifactId>
                        <version>6.15</version>
                    </dependency>
                </dependencies>
            </plugin>

            <plugin>
                <groupId>io.takari.maven.plugins</groupId>
                <artifactId>presto-maven-plugin</artifactId>
                <version>0.1.12</version>
                <extensions>true</extensions>
            </plugin>

            <plugin>
                <groupId>io.takari.maven.plugins</groupId>
                <artifactId>provisio-maven-plugin</artifactId>
                <version>0.1.40</version>
                <extensions>true</extensions>
            </plugin>

            <plugin>
                <groupId>org.apache.maven.plugins</groupId>
                <artifactId>maven-compiler-plugin</artifactId>
                <configuration combine.children="append">
                    <fork>false</fork>
                </configuration>
            </plugin>
        </plugins>
    </build>

    <profiles>
        <!-- run cli for development: mvn -am -pl presto-cli -P cli compile exec:java -->
        <profile>
            <id>cli</id>
            <build>
                <plugins>
                    <plugin>
                        <groupId>org.codehaus.mojo</groupId>
                        <artifactId>exec-maven-plugin</artifactId>
                        <configuration>
                            <skip>${cli.skip-execute}</skip>
                            <executable>${java.home}/bin/java</executable>
                            <mainClass>${cli.main-class}</mainClass>
                            <arguments>
                                <argument>--debug</argument>
                            </arguments>
                        </configuration>
                    </plugin>
                </plugins>
            </build>
        </profile>
        <profile>
            <id>eclipse-compiler</id>
            <build>
                <plugins>
                    <plugin>
                        <groupId>org.apache.maven.plugins</groupId>
                        <artifactId>maven-compiler-plugin</artifactId>
                        <configuration>
                            <compilerId>eclipse</compilerId>
                        </configuration>
                        <dependencies>
                            <dependency>
                                <groupId>org.codehaus.plexus</groupId>
                                <artifactId>plexus-compiler-eclipse</artifactId>
                                <version>2.6</version>
                            </dependency>
                        </dependencies>
                    </plugin>
                </plugins>
            </build>
        </profile>
    </profiles>
</project><|MERGE_RESOLUTION|>--- conflicted
+++ resolved
@@ -48,14 +48,10 @@
         <dep.antlr.version>4.5.1</dep.antlr.version>
         <dep.airlift.version>0.139</dep.airlift.version>
         <dep.packaging.version>${dep.airlift.version}</dep.packaging.version>
-<<<<<<< HEAD
-        <dep.slice.version>0.18</dep.slice.version>
-        <dep.aws-sdk.version>1.9.40</dep.aws-sdk.version>
-        <dep.elephantbird.version>4.10</dep.elephantbird.version>
-=======
         <dep.slice.version>0.27</dep.slice.version>
         <dep.aws-sdk.version>1.11.30</dep.aws-sdk.version>
         <dep.tempto.version>1.14</dep.tempto.version>
+        <dep.elephantbird.version>4.10</dep.elephantbird.version>
 
         <!--
         Versions newer than 6.9 appear to have an issue where the @BeforeClass method in
@@ -63,7 +59,6 @@
         TODO: remove once we can upgrade to a version that fixes it
         -->
         <dep.testng.version>6.8.21</dep.testng.version>
->>>>>>> 153e4339
 
         <cli.skip-execute>true</cli.skip-execute>
         <cli.main-class>None</cli.main-class>
