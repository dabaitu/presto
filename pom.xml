--- conflicted
+++ resolved
@@ -1036,18 +1036,16 @@
                 <version>3.1.4-1</version>
             </dependency>
 
-<<<<<<< HEAD
             <dependency>
                 <groupId>com.hadoop.gplcompression</groupId>
                 <artifactId>hadoop-lzo</artifactId>
                 <version>0.4.16</version>
-=======
+            </dependency>
             <!-- force newer version to be used for dependencies -->
             <dependency>
                 <groupId>org.javassist</groupId>
                 <artifactId>javassist</artifactId>
                 <version>3.22.0-GA</version>
->>>>>>> 02394957
             </dependency>
         </dependencies>
     </dependencyManagement>
