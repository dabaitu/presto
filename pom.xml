--- conflicted
+++ resolved
@@ -28,13 +28,8 @@
     </licenses>
 
     <scm>
-<<<<<<< HEAD
         <connection>scm:git:git://github.com/twitter-forks/presto.git</connection>
         <url>https://github.com/twitter-forks/presto</url>
-=======
-        <connection>scm:git:git://github.com/facebook/presto.git</connection>
-        <url>https://github.com/facebook/presto</url>
->>>>>>> 3bad4e66
         <tag>0.141</tag>
     </scm>
 
