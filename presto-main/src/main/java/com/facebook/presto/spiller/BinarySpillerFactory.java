/*
 * Licensed under the Apache License, Version 2.0 (the "License");
 * you may not use this file except in compliance with the License.
 * You may obtain a copy of the License at
 *
 *     http://www.apache.org/licenses/LICENSE-2.0
 *
 * Unless required by applicable law or agreed to in writing, software
 * distributed under the License is distributed on an "AS IS" BASIS,
 * WITHOUT WARRANTIES OR CONDITIONS OF ANY KIND, either express or implied.
 * See the License for the specific language governing permissions and
 * limitations under the License.
 */

package com.facebook.presto.spiller;

import com.facebook.presto.execution.buffer.PagesSerdeFactory;
import com.facebook.presto.spi.block.BlockEncodingSerde;
import com.facebook.presto.spi.type.Type;
import com.facebook.presto.sql.analyzer.FeaturesConfig;
import com.google.common.util.concurrent.ListeningExecutorService;
import com.google.common.util.concurrent.MoreExecutors;

import javax.inject.Inject;

import java.nio.file.Path;
import java.util.List;
import java.util.concurrent.ExecutorService;
import java.util.concurrent.ThreadFactory;

import static io.airlift.concurrent.Threads.daemonThreadsNamed;
import static java.util.Objects.requireNonNull;
import static java.util.concurrent.Executors.newFixedThreadPool;

public class BinarySpillerFactory
        implements SpillerFactory
{
    public static final String SPILLER_THREAD_NAME_PREFIX = "binary-spiller";

    private final ListeningExecutorService executor;
    private final PagesSerdeFactory serde;
    private final Path spillPath;

    @Inject
    public BinarySpillerFactory(BlockEncodingSerde blockEncodingSerde, FeaturesConfig featuresConfig)
    {
        this(createExecutorServiceOfSize(requireNonNull(featuresConfig, "featuresConfig is null").getSpillerThreads()),
                blockEncodingSerde,
                requireNonNull(featuresConfig, "featuresConfig is null").getSpillerSpillPath());
    }

    public BinarySpillerFactory(ListeningExecutorService executor, BlockEncodingSerde blockEncodingSerde, Path spillPath)
    {
        requireNonNull(blockEncodingSerde, "blockEncodingSerde is null");
        // TODO: add separate config for spill compression
        this.serde = new PagesSerdeFactory(blockEncodingSerde, false);
        this.executor = requireNonNull(executor, "executor is null");
        this.spillPath = requireNonNull(spillPath, "spillPath is null");
        this.spillPath.toFile().mkdirs();
    }

    private static ListeningExecutorService createExecutorServiceOfSize(int nThreads)
    {
        ThreadFactory threadFactory = daemonThreadsNamed(SPILLER_THREAD_NAME_PREFIX + "-%s");
        ExecutorService executorService = newFixedThreadPool(nThreads, threadFactory);
        return MoreExecutors.listeningDecorator(executorService);
    }

    @Override
    public Spiller create(List<Type> types)
    {
<<<<<<< HEAD
        return new BinaryFileSpiller(blockEncodingSerde, executor, spillPath);
=======
        return new BinaryFileSpiller(serde.createPagesSerde(), executor, spillPath, spilledBytes);
>>>>>>> 50c7a009
    }
}<|MERGE_RESOLUTION|>--- conflicted
+++ resolved
@@ -33,7 +33,7 @@
 import static java.util.concurrent.Executors.newFixedThreadPool;
 
 public class BinarySpillerFactory
-        implements SpillerFactory
+        extends SpillerFactoryWithStats
 {
     public static final String SPILLER_THREAD_NAME_PREFIX = "binary-spiller";
 
@@ -69,10 +69,6 @@
     @Override
     public Spiller create(List<Type> types)
     {
-<<<<<<< HEAD
-        return new BinaryFileSpiller(blockEncodingSerde, executor, spillPath);
-=======
         return new BinaryFileSpiller(serde.createPagesSerde(), executor, spillPath, spilledBytes);
->>>>>>> 50c7a009
     }
 }