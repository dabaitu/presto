--- conflicted
+++ resolved
@@ -14,10 +14,7 @@
 package com.facebook.presto.sql.planner;
 
 import com.facebook.presto.Session;
-import com.facebook.presto.metadata.FunctionRegistry;
 import com.facebook.presto.metadata.Metadata;
-import com.facebook.presto.spi.type.Type;
-import com.facebook.presto.spi.type.TypeSignature;
 import com.facebook.presto.sql.analyzer.Analysis;
 import com.facebook.presto.sql.planner.optimizations.Predicates;
 import com.facebook.presto.sql.planner.plan.AggregationNode;
@@ -25,34 +22,21 @@
 import com.facebook.presto.sql.planner.plan.Assignments;
 import com.facebook.presto.sql.planner.plan.EnforceSingleRowNode;
 import com.facebook.presto.sql.planner.plan.FilterNode;
-import com.facebook.presto.sql.planner.plan.LimitNode;
 import com.facebook.presto.sql.planner.plan.PlanNode;
 import com.facebook.presto.sql.planner.plan.ProjectNode;
 import com.facebook.presto.sql.planner.plan.SimplePlanRewriter;
 import com.facebook.presto.sql.planner.plan.ValuesNode;
 import com.facebook.presto.sql.tree.BooleanLiteral;
-import com.facebook.presto.sql.tree.Cast;
-import com.facebook.presto.sql.tree.ComparisonExpression;
 import com.facebook.presto.sql.tree.DefaultExpressionTraversalVisitor;
 import com.facebook.presto.sql.tree.DereferenceExpression;
 import com.facebook.presto.sql.tree.ExistsPredicate;
 import com.facebook.presto.sql.tree.Expression;
 import com.facebook.presto.sql.tree.ExpressionTreeRewriter;
-<<<<<<< HEAD
-import com.facebook.presto.sql.tree.FunctionCall;
-=======
 import com.facebook.presto.sql.tree.Identifier;
->>>>>>> 50c7a009
 import com.facebook.presto.sql.tree.InPredicate;
-import com.facebook.presto.sql.tree.LogicalBinaryExpression;
-import com.facebook.presto.sql.tree.LongLiteral;
+import com.facebook.presto.sql.tree.LambdaArgumentDeclaration;
 import com.facebook.presto.sql.tree.Node;
 import com.facebook.presto.sql.tree.NotExpression;
-<<<<<<< HEAD
-import com.facebook.presto.sql.tree.QualifiedName;
-import com.facebook.presto.sql.tree.QualifiedNameReference;
-=======
->>>>>>> 50c7a009
 import com.facebook.presto.sql.tree.QuantifiedComparisonExpression;
 import com.facebook.presto.sql.tree.QuantifiedComparisonExpression.Quantifier;
 import com.facebook.presto.sql.tree.SubqueryExpression;
@@ -62,26 +46,20 @@
 import com.google.common.collect.ImmutableSet;
 
 import java.util.Collection;
-import java.util.EnumSet;
+import java.util.IdentityHashMap;
 import java.util.List;
 import java.util.Map;
 import java.util.Optional;
 import java.util.Set;
 
-import static com.facebook.presto.spi.type.BigintType.BIGINT;
 import static com.facebook.presto.spi.type.BooleanType.BOOLEAN;
 import static com.facebook.presto.sql.analyzer.SemanticExceptions.notSupportedException;
 import static com.facebook.presto.sql.planner.ExpressionNodeInliner.replaceExpression;
 import static com.facebook.presto.sql.planner.optimizations.PlanNodeSearcher.searchFrom;
 import static com.facebook.presto.sql.tree.ComparisonExpressionType.EQUAL;
-import static com.facebook.presto.sql.tree.ComparisonExpressionType.GREATER_THAN;
-import static com.facebook.presto.sql.tree.ComparisonExpressionType.GREATER_THAN_OR_EQUAL;
-import static com.facebook.presto.sql.tree.ComparisonExpressionType.LESS_THAN;
-import static com.facebook.presto.sql.tree.ComparisonExpressionType.LESS_THAN_OR_EQUAL;
 import static com.facebook.presto.sql.util.AstUtils.nodeContains;
 import static com.facebook.presto.util.ImmutableCollectors.toImmutableList;
 import static com.facebook.presto.util.ImmutableCollectors.toImmutableSet;
-import static com.google.common.base.Preconditions.checkArgument;
 import static com.google.common.base.Preconditions.checkState;
 import static com.google.common.collect.Iterables.getOnlyElement;
 import static java.lang.String.format;
@@ -92,15 +70,24 @@
     private final Analysis analysis;
     private final SymbolAllocator symbolAllocator;
     private final PlanNodeIdAllocator idAllocator;
+    private final IdentityHashMap<LambdaArgumentDeclaration, Symbol> lambdaDeclarationToSymbolMap;
     private final Metadata metadata;
     private final Session session;
     private final List<Expression> parameters;
 
-    SubqueryPlanner(Analysis analysis, SymbolAllocator symbolAllocator, PlanNodeIdAllocator idAllocator, Metadata metadata, Session session, List<Expression> parameters)
+    SubqueryPlanner(
+            Analysis analysis,
+            SymbolAllocator symbolAllocator,
+            PlanNodeIdAllocator idAllocator,
+            IdentityHashMap<LambdaArgumentDeclaration, Symbol> lambdaDeclarationToSymbolMap,
+            Metadata metadata,
+            Session session,
+            List<Expression> parameters)
     {
         requireNonNull(analysis, "analysis is null");
         requireNonNull(symbolAllocator, "symbolAllocator is null");
         requireNonNull(idAllocator, "idAllocator is null");
+        requireNonNull(lambdaDeclarationToSymbolMap, "lambdaDeclarationToSymbolMap is null");
         requireNonNull(metadata, "metadata is null");
         requireNonNull(session, "session is null");
         requireNonNull(parameters, "parameters is null");
@@ -108,6 +95,7 @@
         this.analysis = analysis;
         this.symbolAllocator = symbolAllocator;
         this.idAllocator = idAllocator;
+        this.lambdaDeclarationToSymbolMap = lambdaDeclarationToSymbolMap;
         this.metadata = metadata;
         this.session = session;
         this.parameters = parameters;
@@ -193,28 +181,6 @@
         subPlan = subPlan.appendProjections(ImmutableList.of(inPredicate.getValue()), symbolAllocator, idAllocator);
 
         checkState(inPredicate.getValueList() instanceof SubqueryExpression);
-<<<<<<< HEAD
-        PlanNode subquery = createRelationPlan(((SubqueryExpression) inPredicate.getValueList()).getQuery()).getRoot();
-        Map<Expression, Symbol> correlation = extractCorrelation(subPlan, subquery);
-        if (!correlationAllowed && correlation.isEmpty()) {
-            throwNotSupportedException(inPredicate, "Correlated subquery in given context");
-        }
-        subPlan = subPlan.appendProjections(correlation.keySet(), symbolAllocator, idAllocator);
-        subquery = replaceExpressionsWithSymbols(subquery, correlation);
-
-        TranslationMap translationMap = subPlan.copyTranslations();
-        InPredicate parametersReplaced = ExpressionTreeRewriter.rewriteWith(new ParameterRewriter(parameters, analysis), inPredicate);
-        translationMap.addIntermediateMapping(inPredicate, parametersReplaced);
-        SymbolReference valueList = getOnlyElement(subquery.getOutputSymbols()).toSymbolReference();
-        translationMap.addIntermediateMapping(parametersReplaced, new InPredicate(parametersReplaced.getValue(), valueList));
-
-        return new PlanBuilder(translationMap,
-                new ApplyNode(idAllocator.getNextId(),
-                        subPlan.getRoot(),
-                        subquery,
-                        ImmutableList.copyOf(correlation.values())),
-                analysis.getParameters());
-=======
         SubqueryExpression valueListSubquery = (SubqueryExpression) inPredicate.getValueList();
         SubqueryExpression uncoercedValueListSubquery = uncoercedSubquery(valueListSubquery);
         PlanBuilder subqueryPlan = createPlanBuilder(uncoercedValueListSubquery);
@@ -229,7 +195,6 @@
         subPlan.getTranslations().put(inPredicate, inPredicateSubquerySymbol);
 
         return appendApplyNode(subPlan, inPredicate, subqueryPlan, Assignments.of(inPredicateSubquerySymbol, inPredicateSubqueryExpression), correlationAllowed);
->>>>>>> 50c7a009
     }
 
     private PlanBuilder appendScalarSubqueryApplyNodes(PlanBuilder builder, Set<SubqueryExpression> scalarSubqueries, boolean correlationAllowed)
@@ -247,9 +212,6 @@
             return subPlan;
         }
 
-<<<<<<< HEAD
-        return appendSubqueryApplyNode(
-=======
         List<Expression> coercions = coercionsFor(scalarSubquery);
 
         SubqueryExpression uncoercedScalarSubquery = uncoercedSubquery(scalarSubquery);
@@ -269,16 +231,10 @@
         }
 
         return appendApplyNode(
->>>>>>> 50c7a009
                 subPlan,
-                scalarSubquery,
                 scalarSubquery.getQuery(),
-<<<<<<< HEAD
-                new EnforceSingleRowNode(idAllocator.getNextId(), createRelationPlan(scalarSubquery.getQuery()).getRoot()),
-=======
                 subqueryPlan,
                 subqueryAssignments.build(),
->>>>>>> 50c7a009
                 correlationAllowed);
     }
 
@@ -293,11 +249,10 @@
     /**
      * Exists is modeled as:
      * <pre>
-     *     - EnforceSingleRow
-     *       - Project($0 > 0)
-     *         - Aggregation(COUNT(*))
-     *           - Limit(1)
-     *             -- subquery
+     *     - Project($0 > 0)
+     *       - Aggregation(COUNT(*))
+     *         - Limit(1)
+     *           -- subquery
      * </pre>
      */
     private PlanBuilder appendExistSubqueryApplyNode(PlanBuilder subPlan, ExistsPredicate existsPredicate, boolean correlationAllowed)
@@ -309,44 +264,12 @@
 
         PlanBuilder subqueryPlan = createPlanBuilder(existsPredicate.getSubquery());
 
-<<<<<<< HEAD
-        Symbol exists = symbolAllocator.newSymbol("exists", BOOLEAN);
-        if (isAggregationWithEmptyGroupBy(subqueryPlan)) {
-=======
         PlanNode subqueryPlanRoot = subqueryPlan.getRoot();
         if (isAggregationWithEmptyGroupBy(subqueryPlanRoot)) {
->>>>>>> 50c7a009
             subPlan.getTranslations().put(existsPredicate, BooleanLiteral.TRUE_LITERAL);
             return subPlan;
         }
 
-<<<<<<< HEAD
-        subqueryPlan = new LimitNode(idAllocator.getNextId(), subqueryPlan, 1, false);
-
-        FunctionRegistry functionRegistry = metadata.getFunctionRegistry();
-        QualifiedName countFunction = QualifiedName.of("count");
-        Symbol count = symbolAllocator.newSymbol(countFunction.toString(), BIGINT);
-        subqueryPlan = new AggregationNode(
-                idAllocator.getNextId(),
-                subqueryPlan,
-                ImmutableMap.of(count, new FunctionCall(countFunction, ImmutableList.of())),
-                ImmutableMap.of(count, functionRegistry.resolveFunction(countFunction, ImmutableList.of())),
-                ImmutableMap.of(),
-                ImmutableList.of(ImmutableList.of()),
-                AggregationNode.Step.SINGLE,
-                Optional.empty(),
-                Optional.empty());
-
-        ComparisonExpression countGreaterThanZero = new ComparisonExpression(GREATER_THAN, count.toSymbolReference(), new Cast(new LongLiteral("0"), BIGINT.toString()));
-        subqueryPlan = new EnforceSingleRowNode(
-                idAllocator.getNextId(),
-                new ProjectNode(
-                        idAllocator.getNextId(),
-                        subqueryPlan,
-                        ImmutableMap.of(exists, countGreaterThanZero)));
-
-        return appendSubqueryApplyNode(subPlan, existsPredicate, existsPredicate.getSubquery(), subqueryPlan, correlationAllowed);
-=======
         Symbol exists = symbolAllocator.newSymbol("exists", BOOLEAN);
         subPlan.getTranslations().put(existsPredicate, exists);
         ExistsPredicate rewrittenExistsPredicate = new ExistsPredicate(
@@ -357,7 +280,6 @@
                 subqueryPlan,
                 Assignments.of(exists, rewrittenExistsPredicate),
                 correlationAllowed);
->>>>>>> 50c7a009
     }
 
     private PlanBuilder appendQuantifiedComparisonApplyNodes(PlanBuilder subPlan, Set<QuantifiedComparisonExpression> quantifiedComparisons, boolean correlationAllowed)
@@ -378,13 +300,14 @@
             case EQUAL:
                 switch (quantifiedComparison.getQuantifier()) {
                     case ALL:
-                        return planQuantifiedEqualsAll(subPlan, quantifiedComparison, correlationAllowed);
+                        return planQuantifiedApplyNode(subPlan, quantifiedComparison, correlationAllowed);
                     case ANY:
                     case SOME:
                         // A = ANY B <=> A IN B
                         InPredicate inPredicate = new InPredicate(quantifiedComparison.getValue(), quantifiedComparison.getSubquery());
-                        subPlan.getTranslations().addIntermediateMapping(quantifiedComparison, inPredicate);
-                        return appendInPredicateApplyNode(subPlan, inPredicate, correlationAllowed);
+                        subPlan = appendInPredicateApplyNode(subPlan, inPredicate, correlationAllowed);
+                        subPlan.getTranslations().put(quantifiedComparison, subPlan.translate(inPredicate));
+                        return subPlan;
                 }
                 break;
 
@@ -422,117 +345,15 @@
             case LESS_THAN_OR_EQUAL:
             case GREATER_THAN:
             case GREATER_THAN_OR_EQUAL:
-                return planQuantifiedOrderable(subPlan, quantifiedComparison, correlationAllowed);
+                return planQuantifiedApplyNode(subPlan, quantifiedComparison, correlationAllowed);
         }
         // all cases are checked, so this exception should never be thrown
         throw new IllegalArgumentException(
                 format("Unexpected quantified comparison: '%s %s'", quantifiedComparison.getComparisonType().getValue(), quantifiedComparison.getQuantifier()));
     }
 
-    private PlanBuilder planQuantifiedEqualsAll(PlanBuilder subPlan, QuantifiedComparisonExpression quantifiedComparison, boolean correlationAllowed)
-    {
-<<<<<<< HEAD
-        checkArgument(quantifiedComparison.getComparisonType() == EQUAL && quantifiedComparison.getQuantifier() == Quantifier.ALL);
-        // A = ALL B <=> min B = max B && A = min B
-        RelationPlan subqueryRelationPlan = createRelationPlan(quantifiedComparison.getSubquery());
-        PlanNode subqueryPlan = subqueryRelationPlan.getRoot();
-        List<Expression> outputColumnReference = ImmutableList.of(getOnlyElement(subqueryRelationPlan.getOutputSymbols()).toSymbolReference());
-        Type outputColumnType = getOnlyElement(subqueryRelationPlan.getDescriptor().getAllFields()).getType();
-        if (!outputColumnType.isOrderable()) {
-            throwNotSupportedException(quantifiedComparison, "Quantified comparison '= ALL' or '<> ANY' for unorderable type " + outputColumnType.getDisplayName());
-        }
-        List<TypeSignature> outputColumnTypeSignature = ImmutableList.of(outputColumnType.getTypeSignature());
-        FunctionRegistry functionRegistry = metadata.getFunctionRegistry();
-        QualifiedName min = QualifiedName.of("min");
-        QualifiedName max = QualifiedName.of("max");
-        Symbol minValue = symbolAllocator.newSymbol(min.toString(), outputColumnType);
-        Symbol maxValue = symbolAllocator.newSymbol(max.toString(), outputColumnType);
-        subqueryPlan = new AggregationNode(
-                idAllocator.getNextId(),
-                subqueryPlan,
-                ImmutableMap.of(
-                        minValue, new FunctionCall(min, outputColumnReference),
-                        maxValue, new FunctionCall(max, outputColumnReference)
-                ),
-                ImmutableMap.of(
-                        minValue, functionRegistry.resolveFunction(min, outputColumnTypeSignature),
-                        maxValue, functionRegistry.resolveFunction(max, outputColumnTypeSignature)
-                ),
-                ImmutableMap.of(),
-                ImmutableList.of(ImmutableList.of()),
-                AggregationNode.Step.SINGLE,
-                Optional.empty(),
-                Optional.empty());
-        subqueryPlan = new EnforceSingleRowNode(idAllocator.getNextId(), subqueryPlan);
-        LogicalBinaryExpression valueComparedToSubquery = new LogicalBinaryExpression(LogicalBinaryExpression.Type.AND,
-                new ComparisonExpression(EQUAL, minValue.toSymbolReference(), maxValue.toSymbolReference()),
-                new ComparisonExpression(EQUAL, quantifiedComparison.getValue(), minValue.toSymbolReference())
-        );
-        subPlan.getTranslations().addIntermediateMapping(quantifiedComparison, valueComparedToSubquery);
-        return appendSubqueryApplyNode(subPlan, quantifiedComparison.getSubquery(), quantifiedComparison.getSubquery(), subqueryPlan, correlationAllowed);
-    }
-
-    private PlanBuilder planQuantifiedOrderable(PlanBuilder subPlan, QuantifiedComparisonExpression quantifiedComparison, boolean correlationAllowed)
-    {
-        checkArgument(EnumSet.of(LESS_THAN, LESS_THAN_OR_EQUAL, GREATER_THAN, GREATER_THAN_OR_EQUAL).contains(quantifiedComparison.getComparisonType()));
-        // A < ALL B <=> A < min B
-        // A > ALL B <=> A > max B
-        // A < ANY B <=> A < max B
-        // A > ANY B <=> A > min B
-        QualifiedName aggregationFunction = chooseAggregationFunction(quantifiedComparison);
-        RelationPlan subqueryRelationPlan = createRelationPlan(quantifiedComparison.getSubquery());
-        PlanNode subqueryPlan = subqueryRelationPlan.getRoot();
-        Symbol outputColumn = getOnlyElement(subqueryRelationPlan.getOutputSymbols());
-        Type outputColumnType = getOnlyElement(subqueryRelationPlan.getDescriptor().getAllFields()).getType();
-        checkState(outputColumnType.isOrderable(), "Subquery result type must be orderable");
-        FunctionRegistry functionRegistry = metadata.getFunctionRegistry();
-        Symbol subValue = symbolAllocator.newSymbol(aggregationFunction.toString(), outputColumnType);
-        subqueryPlan = new AggregationNode(
-                idAllocator.getNextId(),
-                subqueryPlan,
-                ImmutableMap.of(subValue, new FunctionCall(aggregationFunction, ImmutableList.of(outputColumn.toSymbolReference()))),
-                ImmutableMap.of(subValue, functionRegistry.resolveFunction(aggregationFunction, ImmutableList.of(outputColumnType.getTypeSignature()))),
-                ImmutableMap.of(),
-                ImmutableList.of(ImmutableList.of()),
-                AggregationNode.Step.SINGLE,
-                Optional.empty(),
-                Optional.empty());
-        subqueryPlan = new EnforceSingleRowNode(idAllocator.getNextId(), subqueryPlan);
-        ComparisonExpression valueComparedToSubquery = new ComparisonExpression(quantifiedComparison.getComparisonType(), quantifiedComparison.getValue(), subValue.toSymbolReference());
-        subPlan.getTranslations().addIntermediateMapping(quantifiedComparison, valueComparedToSubquery);
-        return appendSubqueryApplyNode(subPlan, quantifiedComparison.getSubquery(), quantifiedComparison.getSubquery(), subqueryPlan, correlationAllowed);
-    }
-
-    private static QualifiedName chooseAggregationFunction(QuantifiedComparisonExpression quantifiedComparison)
-    {
-        switch (quantifiedComparison.getQuantifier()) {
-            case ALL:
-                switch (quantifiedComparison.getComparisonType()) {
-                    case LESS_THAN:
-                    case LESS_THAN_OR_EQUAL:
-                        return QualifiedName.of("min");
-                    case GREATER_THAN:
-                    case GREATER_THAN_OR_EQUAL:
-                        return QualifiedName.of("max");
-                }
-                break;
-            case ANY:
-            case SOME:
-                switch (quantifiedComparison.getComparisonType()) {
-                    case LESS_THAN:
-                    case LESS_THAN_OR_EQUAL:
-                        return QualifiedName.of("max");
-                    case GREATER_THAN:
-                    case GREATER_THAN_OR_EQUAL:
-                        return QualifiedName.of("min");
-                }
-                break;
-        }
-        throw new IllegalArgumentException("Unexpected quantifier: " + quantifiedComparison.getQuantifier());
-    }
-
-    private boolean isAggregationWithEmptyGroupBy(PlanNode subqueryPlan)
-=======
+    private PlanBuilder planQuantifiedApplyNode(PlanBuilder subPlan, QuantifiedComparisonExpression quantifiedComparison, boolean correlationAllowed)
+    {
         subPlan = subPlan.appendProjections(ImmutableList.of(quantifiedComparison.getValue()), symbolAllocator, idAllocator);
 
         checkState(quantifiedComparison.getSubquery() instanceof SubqueryExpression);
@@ -560,7 +381,6 @@
     }
 
     private static boolean isAggregationWithEmptyGroupBy(PlanNode planNode)
->>>>>>> 50c7a009
     {
         return searchFrom(planNode)
                 .skipOnlyWhen(Predicates.isInstanceOfAny(ProjectNode.class))
@@ -571,9 +391,6 @@
                 .orElse(false);
     }
 
-<<<<<<< HEAD
-    private PlanBuilder appendSubqueryApplyNode(PlanBuilder subPlan, Expression subqueryExpression, Node subquery, PlanNode subqueryNode, boolean correlationAllowed)
-=======
     /**
      * Implicit coercions are added when mapping an expression to symbol in {@link TranslationMap}. Coercions
      * for expression are obtained from {@link Analysis} by identity comparison. Create a copy of subquery
@@ -585,7 +402,6 @@
     }
 
     private List<Expression> coercionsFor(Expression expression)
->>>>>>> 50c7a009
     {
         return analysis.getCoercions().keySet().stream()
                 .filter(coercionExpression -> coercionExpression.equals(expression))
@@ -608,28 +424,6 @@
         subqueryNode = replaceExpressionsWithSymbols(subqueryNode, correlation);
 
         TranslationMap translations = subPlan.copyTranslations();
-<<<<<<< HEAD
-        if (subqueryNode.getOutputSymbols().size() == 1) {
-            translations.put(subqueryExpression, subqueryNode.getOutputSymbols().get(0));
-        }
-
-        PlanNode root = subPlan.getRoot();
-        if (root.getOutputSymbols().isEmpty()) {
-            // there is nothing to join with - e.g. SELECT (SELECT 1)
-            return new PlanBuilder(translations, subqueryNode, analysis.getParameters());
-        }
-        else {
-            return new PlanBuilder(translations,
-                    new ApplyNode(idAllocator.getNextId(),
-                            root,
-                            subqueryNode,
-                            ImmutableList.copyOf(correlation.values())),
-                    analysis.getParameters());
-        }
-    }
-
-    private Map<Expression, Symbol> extractCorrelation(PlanBuilder subPlan, PlanNode subquery)
-=======
         PlanNode root = subPlan.getRoot();
         return new PlanBuilder(translations,
                 new ApplyNode(idAllocator.getNextId(),
@@ -641,7 +435,6 @@
     }
 
     private Map<Expression, Expression> extractCorrelation(PlanBuilder subPlan, PlanNode subquery)
->>>>>>> 50c7a009
     {
         Set<Expression> missingReferences = extractOuterColumnReferences(subquery);
         ImmutableMap.Builder<Expression, Expression> correlation = ImmutableMap.builder();
@@ -657,7 +450,7 @@
     /**
      * Checks if give reference expression can resolved within given plan.
      */
-    private Optional<Expression> tryResolveMissingExpression(PlanBuilder subPlan, Expression expression)
+    private static Optional<Expression> tryResolveMissingExpression(PlanBuilder subPlan, Expression expression)
     {
         Expression rewritten = subPlan.rewrite(expression);
         if (rewritten != expression) {
@@ -668,16 +461,6 @@
 
     private PlanBuilder createPlanBuilder(Node node)
     {
-<<<<<<< HEAD
-        return new RelationPlanner(analysis, symbolAllocator, idAllocator, metadata, session)
-                .process(subquery, null);
-    }
-
-    private RelationPlan createRelationPlan(Expression subquery)
-    {
-        return new RelationPlanner(analysis, symbolAllocator, idAllocator, metadata, session)
-                .process(subquery, null);
-=======
         RelationPlan relationPlan = new RelationPlanner(analysis, symbolAllocator, idAllocator, lambdaDeclarationToSymbolMap, metadata, session)
                 .process(node, null);
         TranslationMap translations = new TranslationMap(relationPlan, analysis, lambdaDeclarationToSymbolMap);
@@ -691,7 +474,6 @@
         }
 
         return new PlanBuilder(translations, relationPlan.getRoot(), analysis.getParameters());
->>>>>>> 50c7a009
     }
 
     /**
