/*
 * Licensed under the Apache License, Version 2.0 (the "License");
 * you may not use this file except in compliance with the License.
 * You may obtain a copy of the License at
 *
 *     http://www.apache.org/licenses/LICENSE-2.0
 *
 * Unless required by applicable law or agreed to in writing, software
 * distributed under the License is distributed on an "AS IS" BASIS,
 * WITHOUT WARRANTIES OR CONDITIONS OF ANY KIND, either express or implied.
 * See the License for the specific language governing permissions and
 * limitations under the License.
 */
package com.facebook.presto.sql.planner.plan;

import java.util.List;

public class ChildReplacer
{
    private ChildReplacer()
    {
    }

    /**
     * Return an identical copy of the given node with its children replaced
     */
    public static PlanNode replaceChildren(PlanNode node, List<PlanNode> children)
    {
        for (int i = 0; i < node.getSources().size(); i++) {
            if (children.get(i) != node.getSources().get(i)) {
                return node.replaceChildren(children);
            }
        }
        return node;
    }
<<<<<<< HEAD

    @Override
    public PlanNode visitPlan(PlanNode node, List<PlanNode> newChildren)
    {
        throw new UnsupportedOperationException("not yet implemented: " + node.getClass().getName());
    }

    @Override
    public PlanNode visitExplainAnalyze(ExplainAnalyzeNode node, List<PlanNode> newChildren)
    {
        return new ExplainAnalyzeNode(node.getId(), Iterables.getOnlyElement(newChildren), node.getOutputSymbol());
    }

    @Override
    public PlanNode visitLimit(LimitNode node, List<PlanNode> newChildren)
    {
        return new LimitNode(node.getId(), Iterables.getOnlyElement(newChildren), node.getCount(), node.isPartial());
    }

    @Override
    public PlanNode visitDistinctLimit(DistinctLimitNode node, List<PlanNode> newChildren)
    {
        return new DistinctLimitNode(node.getId(), Iterables.getOnlyElement(newChildren), node.getLimit(), node.isPartial(), node.getHashSymbol());
    }

    @Override
    public PlanNode visitRemoteSource(RemoteSourceNode node, List<PlanNode> newChildren)
    {
        checkArgument(newChildren.isEmpty(), "newChildren is not empty");
        return node;
    }

    @Override
    public PlanNode visitExchange(ExchangeNode node, List<PlanNode> newChildren)
    {
        return new ExchangeNode(
                node.getId(),
                node.getType(),
                node.getScope(),
                node.getPartitioningScheme(),
                newChildren,
                node.getInputs());
    }

    @Override
    public PlanNode visitTopN(TopNNode node, List<PlanNode> newChildren)
    {
        return new TopNNode(node.getId(), Iterables.getOnlyElement(newChildren), node.getCount(), node.getOrderBy(), node.getOrderings(), node.isPartial());
    }

    @Override
    public PlanNode visitTableScan(TableScanNode node, List<PlanNode> newChildren)
    {
        checkArgument(newChildren.isEmpty(), "newChildren is not empty");
        return node;
    }

    @Override
    public PlanNode visitValues(ValuesNode node, List<PlanNode> newChildren)
    {
        checkArgument(newChildren.isEmpty(), "newChildren is not empty");
        return node;
    }

    @Override
    public PlanNode visitUnnest(UnnestNode node, List<PlanNode> newChildren)
    {
        return new UnnestNode(node.getId(), Iterables.getOnlyElement(newChildren), node.getReplicateSymbols(), node.getUnnestSymbols(), node.getOrdinalitySymbol());
    }

    @Override
    public PlanNode visitProject(ProjectNode node, List<PlanNode> newChildren)
    {
        return new ProjectNode(node.getId(), Iterables.getOnlyElement(newChildren), node.getAssignments());
    }

    @Override
    public PlanNode visitFilter(FilterNode node, List<PlanNode> newChildren)
    {
        return new FilterNode(node.getId(), Iterables.getOnlyElement(newChildren), node.getPredicate());
    }

    @Override
    public PlanNode visitSample(SampleNode node, List<PlanNode> newChildren)
    {
        return new SampleNode(node.getId(), Iterables.getOnlyElement(newChildren), node.getSampleRatio(), node.getSampleType());
    }

    @Override
    public PlanNode visitIndexSource(IndexSourceNode node, List<PlanNode> newChildren)
    {
        return node;
    }

    @Override
    public PlanNode visitJoin(JoinNode node, List<PlanNode> newChildren)
    {
        checkArgument(newChildren.size() == 2, "expected newChildren to contain 2 nodes");
        return new JoinNode(node.getId(), node.getType(), newChildren.get(0), newChildren.get(1), node.getCriteria(), node.getFilter(), node.getLeftHashSymbol(), node.getRightHashSymbol());
    }

    @Override
    public PlanNode visitSemiJoin(SemiJoinNode node, List<PlanNode> newChildren)
    {
        checkArgument(newChildren.size() == 2, "expected newChildren to contain 2 nodes");
        return new SemiJoinNode(node.getId(), newChildren.get(0), newChildren.get(1), node.getSourceJoinSymbol(), node.getFilteringSourceJoinSymbol(), node.getSemiJoinOutput(), node.getSourceHashSymbol(), node.getFilteringSourceHashSymbol());
    }

    @Override
    public PlanNode visitIndexJoin(IndexJoinNode node, List<PlanNode> newChildren)
    {
        checkArgument(newChildren.size() == 2, "expected newChildren to contain 2 nodes");
        return new IndexJoinNode(node.getId(), node.getType(), newChildren.get(0), newChildren.get(1), node.getCriteria(), node.getProbeHashSymbol(), node.getIndexHashSymbol());
    }

    @Override
    public PlanNode visitAggregation(AggregationNode node, List<PlanNode> newChildren)
    {
        return new AggregationNode(
                node.getId(),
                Iterables.getOnlyElement(newChildren),
                node.getAggregations(),
                node.getFunctions(),
                node.getMasks(),
                node.getGroupingSets(),
                node.getStep(),
                node.getHashSymbol(),
                node.getGroupIdSymbol());
    }

    @Override
    public PlanNode visitGroupId(GroupIdNode node, List<PlanNode> newChildren)
    {
        return new GroupIdNode(node.getId(), Iterables.getOnlyElement(newChildren), node.getGroupingSets(), node.getGroupingSetMappings(), node.getArgumentMappings(), node.getGroupIdSymbol());
    }

    @Override
    public PlanNode visitMarkDistinct(MarkDistinctNode node, List<PlanNode> newChildren)
    {
        return new MarkDistinctNode(node.getId(), Iterables.getOnlyElement(newChildren), node.getMarkerSymbol(), node.getDistinctSymbols(), node.getHashSymbol());
    }

    @Override
    public PlanNode visitWindow(WindowNode node, List<PlanNode> newChildren)
    {
        return new WindowNode(
                node.getId(),
                Iterables.getOnlyElement(newChildren),
                node.getSpecification(),
                node.getWindowFunctions(),
                node.getHashSymbol(),
                node.getPrePartitionedInputs(),
                node.getPreSortedOrderPrefix());
    }

    @Override
    public PlanNode visitTopNRowNumber(TopNRowNumberNode node, List<PlanNode> newChildren)
    {
        return new TopNRowNumberNode(node.getId(), Iterables.getOnlyElement(newChildren), node.getSpecification(), node.getRowNumberSymbol(), node.getMaxRowCountPerPartition(), node.isPartial(), node.getHashSymbol());
    }

    @Override
    public PlanNode visitRowNumber(RowNumberNode node, List<PlanNode> newChildren)
    {
        return new RowNumberNode(node.getId(), Iterables.getOnlyElement(newChildren), node.getPartitionBy(), node.getRowNumberSymbol(), node.getMaxRowCountPerPartition(), node.getHashSymbol());
    }

    @Override
    public PlanNode visitOutput(OutputNode node, List<PlanNode> newChildren)
    {
        return new OutputNode(node.getId(), Iterables.getOnlyElement(newChildren), node.getColumnNames(), node.getOutputSymbols());
    }

    @Override
    public PlanNode visitSort(SortNode node, List<PlanNode> newChildren)
    {
        return new SortNode(node.getId(), Iterables.getOnlyElement(newChildren), node.getOrderBy(), node.getOrderings());
    }

    @Override
    public PlanNode visitTableWriter(TableWriterNode node, List<PlanNode> newChildren)
    {
        return new TableWriterNode(
                node.getId(),
                Iterables.getOnlyElement(newChildren),
                node.getTarget(),
                node.getColumns(),
                node.getColumnNames(),
                node.getOutputSymbols(),
                node.getPartitioningScheme());
    }

    @Override
    public PlanNode visitTableFinish(TableFinishNode node, List<PlanNode> newChildren)
    {
        return new TableFinishNode(node.getId(), Iterables.getOnlyElement(newChildren), node.getTarget(), node.getOutputSymbols());
    }

    @Override
    public PlanNode visitUnion(UnionNode node, List<PlanNode> newChildren)
    {
        return new UnionNode(node.getId(), newChildren, node.getSymbolMapping(), node.getOutputSymbols());
    }

    @Override
    public PlanNode visitIntersect(IntersectNode node, List<PlanNode> newChildren)
    {
        return new IntersectNode(node.getId(), newChildren, node.getSymbolMapping(), node.getOutputSymbols());
    }

    @Override
    public PlanNode visitExcept(ExceptNode node, List<PlanNode> newChildren)
    {
        return new ExceptNode(node.getId(), newChildren, node.getSymbolMapping(), node.getOutputSymbols());
    }

    @Override
    public PlanNode visitDelete(DeleteNode node, List<PlanNode> newChildren)
    {
        return new DeleteNode(node.getId(), Iterables.getOnlyElement(newChildren), node.getTarget(), node.getRowId(), node.getOutputSymbols());
    }

    @Override
    public PlanNode visitEnforceSingleRow(EnforceSingleRowNode node, List<PlanNode> newChildren)
    {
        return new EnforceSingleRowNode(node.getId(), Iterables.getOnlyElement(newChildren));
    }

    @Override
    public PlanNode visitApply(ApplyNode node, List<PlanNode> newChildren)
    {
        checkArgument(newChildren.size() == 2, "expected newChildren to contain 2 nodes");
        return new ApplyNode(node.getId(), newChildren.get(0), newChildren.get(1), node.getCorrelation());
    }

    @Override
    public PlanNode visitAssignUniqueId(AssignUniqueId node, List<PlanNode> newChildren)
    {
        checkArgument(newChildren.size() == 1, "expected newChildren to contain 1 node");
        return new AssignUniqueId(node.getId(), Iterables.getOnlyElement(newChildren), node.getIdColumn());
    }
=======
>>>>>>> 50c7a009
}<|MERGE_RESOLUTION|>--- conflicted
+++ resolved
@@ -33,248 +33,4 @@
         }
         return node;
     }
-<<<<<<< HEAD
-
-    @Override
-    public PlanNode visitPlan(PlanNode node, List<PlanNode> newChildren)
-    {
-        throw new UnsupportedOperationException("not yet implemented: " + node.getClass().getName());
-    }
-
-    @Override
-    public PlanNode visitExplainAnalyze(ExplainAnalyzeNode node, List<PlanNode> newChildren)
-    {
-        return new ExplainAnalyzeNode(node.getId(), Iterables.getOnlyElement(newChildren), node.getOutputSymbol());
-    }
-
-    @Override
-    public PlanNode visitLimit(LimitNode node, List<PlanNode> newChildren)
-    {
-        return new LimitNode(node.getId(), Iterables.getOnlyElement(newChildren), node.getCount(), node.isPartial());
-    }
-
-    @Override
-    public PlanNode visitDistinctLimit(DistinctLimitNode node, List<PlanNode> newChildren)
-    {
-        return new DistinctLimitNode(node.getId(), Iterables.getOnlyElement(newChildren), node.getLimit(), node.isPartial(), node.getHashSymbol());
-    }
-
-    @Override
-    public PlanNode visitRemoteSource(RemoteSourceNode node, List<PlanNode> newChildren)
-    {
-        checkArgument(newChildren.isEmpty(), "newChildren is not empty");
-        return node;
-    }
-
-    @Override
-    public PlanNode visitExchange(ExchangeNode node, List<PlanNode> newChildren)
-    {
-        return new ExchangeNode(
-                node.getId(),
-                node.getType(),
-                node.getScope(),
-                node.getPartitioningScheme(),
-                newChildren,
-                node.getInputs());
-    }
-
-    @Override
-    public PlanNode visitTopN(TopNNode node, List<PlanNode> newChildren)
-    {
-        return new TopNNode(node.getId(), Iterables.getOnlyElement(newChildren), node.getCount(), node.getOrderBy(), node.getOrderings(), node.isPartial());
-    }
-
-    @Override
-    public PlanNode visitTableScan(TableScanNode node, List<PlanNode> newChildren)
-    {
-        checkArgument(newChildren.isEmpty(), "newChildren is not empty");
-        return node;
-    }
-
-    @Override
-    public PlanNode visitValues(ValuesNode node, List<PlanNode> newChildren)
-    {
-        checkArgument(newChildren.isEmpty(), "newChildren is not empty");
-        return node;
-    }
-
-    @Override
-    public PlanNode visitUnnest(UnnestNode node, List<PlanNode> newChildren)
-    {
-        return new UnnestNode(node.getId(), Iterables.getOnlyElement(newChildren), node.getReplicateSymbols(), node.getUnnestSymbols(), node.getOrdinalitySymbol());
-    }
-
-    @Override
-    public PlanNode visitProject(ProjectNode node, List<PlanNode> newChildren)
-    {
-        return new ProjectNode(node.getId(), Iterables.getOnlyElement(newChildren), node.getAssignments());
-    }
-
-    @Override
-    public PlanNode visitFilter(FilterNode node, List<PlanNode> newChildren)
-    {
-        return new FilterNode(node.getId(), Iterables.getOnlyElement(newChildren), node.getPredicate());
-    }
-
-    @Override
-    public PlanNode visitSample(SampleNode node, List<PlanNode> newChildren)
-    {
-        return new SampleNode(node.getId(), Iterables.getOnlyElement(newChildren), node.getSampleRatio(), node.getSampleType());
-    }
-
-    @Override
-    public PlanNode visitIndexSource(IndexSourceNode node, List<PlanNode> newChildren)
-    {
-        return node;
-    }
-
-    @Override
-    public PlanNode visitJoin(JoinNode node, List<PlanNode> newChildren)
-    {
-        checkArgument(newChildren.size() == 2, "expected newChildren to contain 2 nodes");
-        return new JoinNode(node.getId(), node.getType(), newChildren.get(0), newChildren.get(1), node.getCriteria(), node.getFilter(), node.getLeftHashSymbol(), node.getRightHashSymbol());
-    }
-
-    @Override
-    public PlanNode visitSemiJoin(SemiJoinNode node, List<PlanNode> newChildren)
-    {
-        checkArgument(newChildren.size() == 2, "expected newChildren to contain 2 nodes");
-        return new SemiJoinNode(node.getId(), newChildren.get(0), newChildren.get(1), node.getSourceJoinSymbol(), node.getFilteringSourceJoinSymbol(), node.getSemiJoinOutput(), node.getSourceHashSymbol(), node.getFilteringSourceHashSymbol());
-    }
-
-    @Override
-    public PlanNode visitIndexJoin(IndexJoinNode node, List<PlanNode> newChildren)
-    {
-        checkArgument(newChildren.size() == 2, "expected newChildren to contain 2 nodes");
-        return new IndexJoinNode(node.getId(), node.getType(), newChildren.get(0), newChildren.get(1), node.getCriteria(), node.getProbeHashSymbol(), node.getIndexHashSymbol());
-    }
-
-    @Override
-    public PlanNode visitAggregation(AggregationNode node, List<PlanNode> newChildren)
-    {
-        return new AggregationNode(
-                node.getId(),
-                Iterables.getOnlyElement(newChildren),
-                node.getAggregations(),
-                node.getFunctions(),
-                node.getMasks(),
-                node.getGroupingSets(),
-                node.getStep(),
-                node.getHashSymbol(),
-                node.getGroupIdSymbol());
-    }
-
-    @Override
-    public PlanNode visitGroupId(GroupIdNode node, List<PlanNode> newChildren)
-    {
-        return new GroupIdNode(node.getId(), Iterables.getOnlyElement(newChildren), node.getGroupingSets(), node.getGroupingSetMappings(), node.getArgumentMappings(), node.getGroupIdSymbol());
-    }
-
-    @Override
-    public PlanNode visitMarkDistinct(MarkDistinctNode node, List<PlanNode> newChildren)
-    {
-        return new MarkDistinctNode(node.getId(), Iterables.getOnlyElement(newChildren), node.getMarkerSymbol(), node.getDistinctSymbols(), node.getHashSymbol());
-    }
-
-    @Override
-    public PlanNode visitWindow(WindowNode node, List<PlanNode> newChildren)
-    {
-        return new WindowNode(
-                node.getId(),
-                Iterables.getOnlyElement(newChildren),
-                node.getSpecification(),
-                node.getWindowFunctions(),
-                node.getHashSymbol(),
-                node.getPrePartitionedInputs(),
-                node.getPreSortedOrderPrefix());
-    }
-
-    @Override
-    public PlanNode visitTopNRowNumber(TopNRowNumberNode node, List<PlanNode> newChildren)
-    {
-        return new TopNRowNumberNode(node.getId(), Iterables.getOnlyElement(newChildren), node.getSpecification(), node.getRowNumberSymbol(), node.getMaxRowCountPerPartition(), node.isPartial(), node.getHashSymbol());
-    }
-
-    @Override
-    public PlanNode visitRowNumber(RowNumberNode node, List<PlanNode> newChildren)
-    {
-        return new RowNumberNode(node.getId(), Iterables.getOnlyElement(newChildren), node.getPartitionBy(), node.getRowNumberSymbol(), node.getMaxRowCountPerPartition(), node.getHashSymbol());
-    }
-
-    @Override
-    public PlanNode visitOutput(OutputNode node, List<PlanNode> newChildren)
-    {
-        return new OutputNode(node.getId(), Iterables.getOnlyElement(newChildren), node.getColumnNames(), node.getOutputSymbols());
-    }
-
-    @Override
-    public PlanNode visitSort(SortNode node, List<PlanNode> newChildren)
-    {
-        return new SortNode(node.getId(), Iterables.getOnlyElement(newChildren), node.getOrderBy(), node.getOrderings());
-    }
-
-    @Override
-    public PlanNode visitTableWriter(TableWriterNode node, List<PlanNode> newChildren)
-    {
-        return new TableWriterNode(
-                node.getId(),
-                Iterables.getOnlyElement(newChildren),
-                node.getTarget(),
-                node.getColumns(),
-                node.getColumnNames(),
-                node.getOutputSymbols(),
-                node.getPartitioningScheme());
-    }
-
-    @Override
-    public PlanNode visitTableFinish(TableFinishNode node, List<PlanNode> newChildren)
-    {
-        return new TableFinishNode(node.getId(), Iterables.getOnlyElement(newChildren), node.getTarget(), node.getOutputSymbols());
-    }
-
-    @Override
-    public PlanNode visitUnion(UnionNode node, List<PlanNode> newChildren)
-    {
-        return new UnionNode(node.getId(), newChildren, node.getSymbolMapping(), node.getOutputSymbols());
-    }
-
-    @Override
-    public PlanNode visitIntersect(IntersectNode node, List<PlanNode> newChildren)
-    {
-        return new IntersectNode(node.getId(), newChildren, node.getSymbolMapping(), node.getOutputSymbols());
-    }
-
-    @Override
-    public PlanNode visitExcept(ExceptNode node, List<PlanNode> newChildren)
-    {
-        return new ExceptNode(node.getId(), newChildren, node.getSymbolMapping(), node.getOutputSymbols());
-    }
-
-    @Override
-    public PlanNode visitDelete(DeleteNode node, List<PlanNode> newChildren)
-    {
-        return new DeleteNode(node.getId(), Iterables.getOnlyElement(newChildren), node.getTarget(), node.getRowId(), node.getOutputSymbols());
-    }
-
-    @Override
-    public PlanNode visitEnforceSingleRow(EnforceSingleRowNode node, List<PlanNode> newChildren)
-    {
-        return new EnforceSingleRowNode(node.getId(), Iterables.getOnlyElement(newChildren));
-    }
-
-    @Override
-    public PlanNode visitApply(ApplyNode node, List<PlanNode> newChildren)
-    {
-        checkArgument(newChildren.size() == 2, "expected newChildren to contain 2 nodes");
-        return new ApplyNode(node.getId(), newChildren.get(0), newChildren.get(1), node.getCorrelation());
-    }
-
-    @Override
-    public PlanNode visitAssignUniqueId(AssignUniqueId node, List<PlanNode> newChildren)
-    {
-        checkArgument(newChildren.size() == 1, "expected newChildren to contain 1 node");
-        return new AssignUniqueId(node.getId(), Iterables.getOnlyElement(newChildren), node.getIdColumn());
-    }
-=======
->>>>>>> 50c7a009
 }