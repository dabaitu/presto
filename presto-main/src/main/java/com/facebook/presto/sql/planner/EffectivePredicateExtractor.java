--- conflicted
+++ resolved
@@ -261,11 +261,7 @@
         }
     }
 
-<<<<<<< HEAD
-    private Iterable<Expression> pullNullableConjunctsThroughOuterJoin(List<Expression> conjuncts, Predicate<Symbol>... nullSymbolScopes)
-=======
     private static Iterable<Expression> pullNullableConjunctsThroughOuterJoin(List<Expression> conjuncts, Collection<Symbol> outputSymbols, Predicate<Symbol>... nullSymbolScopes)
->>>>>>> 50c7a009
     {
         // Conjuncts without any symbol dependencies cannot be applied to the effective predicate (e.g. FALSE literal)
         return conjuncts.stream()
