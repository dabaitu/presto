--- conflicted
+++ resolved
@@ -78,8 +78,11 @@
 import com.facebook.presto.sql.tree.ComparisonExpression;
 import com.facebook.presto.sql.tree.ComparisonExpressionType;
 import com.facebook.presto.sql.tree.Expression;
+import com.facebook.presto.sql.tree.FrameBound;
 import com.facebook.presto.sql.tree.FunctionCall;
 import com.facebook.presto.sql.tree.SymbolReference;
+import com.facebook.presto.sql.tree.Window;
+import com.facebook.presto.sql.tree.WindowFrame;
 import com.facebook.presto.util.GraphvizPrinter;
 import com.google.common.base.CaseFormat;
 import com.google.common.base.Functions;
@@ -597,7 +600,7 @@
             node.getFilter().ifPresent(expression -> joinExpressions.add(expression));
 
             // Check if the node is actually a cross join node
-            if (node.getType() == JoinNode.Type.INNER && node.getCriteria().isEmpty()) {
+            if (node.getType() == JoinNode.Type.INNER && joinExpressions.isEmpty()) {
                 print(indent, "- CrossJoin => [%s]", formatOutputs(node.getOutputSymbols()));
             }
             else {
@@ -795,7 +798,12 @@
 
             for (Map.Entry<Symbol, WindowNode.Function> entry : node.getWindowFunctions().entrySet()) {
                 FunctionCall call = entry.getValue().getFunctionCall();
-                print(indent + 2, "%s := %s(%s)", entry.getKey(), call.getName(), Joiner.on(", ").join(call.getArguments()));
+                String frameInfo = call.getWindow()
+                        .flatMap(Window::getFrame)
+                        .map(PlanPrinter::formatFrame)
+                        .orElse("");
+
+                print(indent + 2, "%s := %s(%s) %s", entry.getKey(), call.getName(), Joiner.on(", ").join(call.getArguments()), frameInfo);
             }
             return processChildren(node, indent + 1);
         }
@@ -957,7 +965,7 @@
             TupleDomain<ColumnHandle> predicate = node.getLayout()
                     .map(layoutHandle -> metadata.getLayout(session, layoutHandle))
                     .map(TableLayout::getPredicate)
-                    .orElse(TupleDomain.<ColumnHandle>all());
+                    .orElse(TupleDomain.all());
 
             if (node.getLayout().isPresent()) {
                 // TODO: find a better way to do this
@@ -992,46 +1000,6 @@
                             });
                 }
             }
-<<<<<<< HEAD
-
-            return null;
-        }
-
-        @Override
-        public Void visitValues(ValuesNode node, Integer indent)
-        {
-            print(indent, "- Values => [%s]", formatOutputs(node.getOutputSymbols()));
-            printStats(indent + 2, node.getId());
-            for (List<Expression> row : node.getRows()) {
-                print(indent + 2, "(" + Joiner.on(", ").join(row) + ")");
-            }
-            return null;
-        }
-
-        @Override
-        public Void visitFilter(FilterNode node, Integer indent)
-        {
-            print(indent, "- Filter[%s] => [%s]", node.getPredicate(), formatOutputs(node.getOutputSymbols()));
-            printStats(indent + 2, node.getId());
-            return processChildren(node, indent + 1);
-        }
-
-        @Override
-        public Void visitProject(ProjectNode node, Integer indent)
-        {
-            print(indent, "- Project => [%s]", formatOutputs(node.getOutputSymbols()));
-            printStats(indent + 2, node.getId());
-            for (Map.Entry<Symbol, Expression> entry : node.getAssignments().entrySet()) {
-                if (entry.getValue() instanceof SymbolReference && ((SymbolReference) entry.getValue()).getName().equals(entry.getKey().getName())) {
-                    // skip identity assignments
-                    continue;
-                }
-                print(indent + 2, "%s := %s", entry.getKey(), entry.getValue());
-            }
-
-            return processChildren(node, indent + 1);
-=======
->>>>>>> 50c7a009
         }
 
         @Override
@@ -1212,6 +1180,7 @@
         {
             print(indent, "- Apply[%s] => [%s]", node.getCorrelation(), formatOutputs(node.getOutputSymbols()));
             printStats(indent + 2, node.getId());
+            printAssignments(node.getSubqueryAssignments(), indent + 4);
 
             return processChildren(node, indent + 1);
         }
@@ -1231,8 +1200,6 @@
             return null;
         }
 
-<<<<<<< HEAD
-=======
         private void printAssignments(Assignments assignments, int indent)
         {
             for (Map.Entry<Symbol, Expression> entry : assignments.getMap().entrySet()) {
@@ -1244,7 +1211,6 @@
             }
         }
 
->>>>>>> 50c7a009
         private String formatOutputs(Iterable<Symbol> symbols)
         {
             return Joiner.on(", ").join(Iterables.transform(symbols, input -> input + ":" + types.get(input).getDisplayName()));
@@ -1329,6 +1295,25 @@
         return "[" + Joiner.on(", ").join(symbols) + "]";
     }
 
+    private static String formatFrame(WindowFrame frame)
+    {
+        StringBuilder builder = new StringBuilder(frame.getType().toString());
+        FrameBound start = frame.getStart();
+        if (start.getValue().isPresent()) {
+            builder.append(" ").append(start.getOriginalValue().get());
+        }
+        builder.append(" ").append(start.getType());
+
+        Optional<FrameBound> end = frame.getEnd();
+        if (end.isPresent()) {
+            if (end.get().getOriginalValue().isPresent()) {
+                builder.append(" ").append(end.get().getOriginalValue().get());
+            }
+            builder.append(" ").append(end.get().getType());
+        }
+        return builder.toString();
+    }
+
     private static String castToVarchar(Type type, Object value, Metadata metadata, Session session)
     {
         if (value == null) {
