/*
 * Licensed under the Apache License, Version 2.0 (the "License");
 * you may not use this file except in compliance with the License.
 * You may obtain a copy of the License at
 *
 *     http://www.apache.org/licenses/LICENSE-2.0
 *
 * Unless required by applicable law or agreed to in writing, software
 * distributed under the License is distributed on an "AS IS" BASIS,
 * WITHOUT WARRANTIES OR CONDITIONS OF ANY KIND, either express or implied.
 * See the License for the specific language governing permissions and
 * limitations under the License.
 */
package com.facebook.presto.operator.aggregation.builder;

import com.facebook.presto.memory.LocalMemoryContext;
import com.facebook.presto.operator.GroupByHash;
import com.facebook.presto.operator.GroupByIdBlock;
import com.facebook.presto.operator.HashCollisionsCounter;
import com.facebook.presto.operator.OperatorContext;
import com.facebook.presto.operator.aggregation.AccumulatorFactory;
import com.facebook.presto.operator.aggregation.GroupedAccumulator;
import com.facebook.presto.spi.Page;
import com.facebook.presto.spi.PageBuilder;
import com.facebook.presto.spi.block.BlockBuilder;
import com.facebook.presto.spi.type.Type;
import com.facebook.presto.sql.planner.plan.AggregationNode.Step;
import com.google.common.collect.AbstractIterator;
import com.google.common.collect.ImmutableList;
import com.google.common.primitives.Ints;
import io.airlift.units.DataSize;

import java.util.ArrayList;
import java.util.Iterator;
import java.util.List;
import java.util.Optional;

import static com.facebook.presto.operator.GroupByHash.createGroupByHash;
import static com.facebook.presto.spi.type.BigintType.BIGINT;
import static com.google.common.base.Preconditions.checkArgument;
import static java.util.Objects.requireNonNull;

public class InMemoryHashAggregationBuilder
        implements HashAggregationBuilder
{
    private final GroupByHash groupByHash;
    private final List<Aggregator> aggregators;
    private final OperatorContext operatorContext;
    private final boolean partial;
    private final long maxPartialMemory;
    private final LocalMemoryContext systemMemoryContext;

    private boolean full;

    public InMemoryHashAggregationBuilder(
            List<AccumulatorFactory> accumulatorFactories,
            Step step,
            int expectedGroups,
            List<Type> groupByTypes,
            List<Integer> groupByChannels,
            Optional<Integer> hashChannel,
            OperatorContext operatorContext,
            DataSize maxPartialMemory)
    {
        this.groupByHash = createGroupByHash(operatorContext.getSession(), groupByTypes, Ints.toArray(groupByChannels), hashChannel, expectedGroups);
        this.operatorContext = operatorContext;
        this.partial = step.isOutputPartial();
        this.maxPartialMemory = maxPartialMemory.toBytes();
        this.systemMemoryContext = operatorContext.getSystemMemoryContext().newLocalMemoryContext();

        // wrapper each function with an aggregator
        ImmutableList.Builder<Aggregator> builder = ImmutableList.builder();
        requireNonNull(accumulatorFactories, "accumulatorFactories is null");
        for (int i = 0; i < accumulatorFactories.size(); i++) {
            AccumulatorFactory accumulatorFactory = accumulatorFactories.get(i);
            builder.add(new Aggregator(accumulatorFactory, step));
        }
        aggregators = builder.build();
    }

    @Override
    public void close()
    {
    }

    @Override
    public void processPage(Page page)
    {
        if (aggregators.isEmpty()) {
            groupByHash.addPage(page);
        }
        else {
            GroupByIdBlock groupIds = groupByHash.getGroupIds(page);

            for (Aggregator aggregator : aggregators) {
                aggregator.processPage(groupIds, page);
            }
        }
        updateMemory();
    }

    private void updateMemory()
    {
        long memorySize = groupByHash.getEstimatedSize();
        for (Aggregator aggregator : aggregators) {
            memorySize += aggregator.getEstimatedSize();
        }
        if (partial) {
            systemMemoryContext.setBytes(memorySize);
            full = (memorySize > maxPartialMemory);
        }
        else {
            operatorContext.setMemoryReservation(memorySize);
        }
    }

    @Override
    public boolean isFull()
    {
        return full;
    }

    @Override
<<<<<<< HEAD
=======
    public void recordHashCollisions(HashCollisionsCounter hashCollisionsCounter)
    {
        hashCollisionsCounter.recordHashCollision(groupByHash.getHashCollisions(), groupByHash.getExpectedHashCollisions());
    }

    public long getHashCollisions()
    {
        return groupByHash.getHashCollisions();
    }

    public double getExpectedHashCollisions()
    {
        return groupByHash.getExpectedHashCollisions();
    }

    @Override
    public CompletableFuture<?> isBlocked()
    {
        return completedFuture(null);
    }

    public long getSizeInMemory()
    {
        long sizeInMemory = groupByHash.getEstimatedSize();
        for (Aggregator aggregator : aggregators) {
            sizeInMemory += aggregator.getEstimatedSize();
        }
        return sizeInMemory;
    }

    /**
     * building hash sorted results requires memory for sorting group IDs.
     * This method returns size of that memory requirement.
     */
    public long getGroupIdsSortingSize()
    {
        return getGroupCount() * Integer.BYTES;
    }

    public void setOutputPartial()
    {
        for (Aggregator aggregator : aggregators) {
            aggregator.setOutputPartial();
        }
    }

    public int getKeyChannels()
    {
        return groupByHash.getTypes().size();
    }

    public long getGroupCount()
    {
        return groupByHash.getGroupCount();
    }

    @Override
>>>>>>> 50c7a009
    public Iterator<Page> buildResult()
    {
        List<Type> types = new ArrayList<>(groupByHash.getTypes());
        for (Aggregator aggregator : aggregators) {
            types.add(aggregator.getType());
        }

        final PageBuilder pageBuilder = new PageBuilder(types);
        return new AbstractIterator<Page>()
        {
            private final int groupCount = groupByHash.getGroupCount();
            private int groupId;

            @Override
            protected Page computeNext()
            {
                if (groupId >= groupCount) {
                    return endOfData();
                }

                pageBuilder.reset();

                List<Type> types = groupByHash.getTypes();
                while (!pageBuilder.isFull() && groupId < groupCount) {
                    groupByHash.appendValuesTo(groupId, pageBuilder, 0);

                    pageBuilder.declarePosition();
                    for (int i = 0; i < aggregators.size(); i++) {
                        Aggregator aggregator = aggregators.get(i);
                        BlockBuilder output = pageBuilder.getBlockBuilder(types.size() + i);
                        aggregator.evaluate(groupId, output);
                    }

                    groupId++;
                }

                return pageBuilder.build();
            }
        };
    }

<<<<<<< HEAD
=======
    public List<Type> buildTypes()
    {
        ArrayList<Type> types = new ArrayList<>(groupByHash.getTypes());
        for (Aggregator aggregator : aggregators) {
            types.add(aggregator.getType());
        }
        return types;
    }

    private IntIterator consecutiveGroupIds()
    {
        return IntIterators.fromTo(0, groupByHash.getGroupCount());
    }

    private IntIterator hashSortedGroupIds()
    {
        IntBigArray groupIds = new IntBigArray();
        groupIds.ensureCapacity(groupByHash.getGroupCount());
        for (int i = 0; i < groupByHash.getGroupCount(); i++) {
            groupIds.set(i, i);
        }

        groupIds.sort(0, groupByHash.getGroupCount(), (leftGroupId, rightGroupId) ->
                Long.compare(groupByHash.getRawHash(leftGroupId), groupByHash.getRawHash(rightGroupId)));

        return new AbstractIntIterator() {
            private final int totalPositions = groupByHash.getGroupCount();
            private int position = 0;

            @Override
            public boolean hasNext()
            {
                return position < totalPositions;
            }

            @Override
            public int nextInt()
            {
                return groupIds.get(position++);
            }
        };
    }

>>>>>>> 50c7a009
    private static class Aggregator
    {
        private final GroupedAccumulator aggregation;
        private final Step step;
        private final int intermediateChannel;

        private Aggregator(AccumulatorFactory accumulatorFactory, Step step)
        {
            if (step.isInputRaw()) {
                this.intermediateChannel = -1;
                this.aggregation = accumulatorFactory.createGroupedAccumulator();
            }
            else {
                checkArgument(accumulatorFactory.getInputChannels().size() == 1, "expected 1 input channel for intermediate aggregation");
                this.intermediateChannel = accumulatorFactory.getInputChannels().get(0);
                this.aggregation = accumulatorFactory.createGroupedIntermediateAccumulator();
            }
            this.step = step;
        }

        public long getEstimatedSize()
        {
            return aggregation.getEstimatedSize();
        }

        public Type getType()
        {
            if (step.isOutputPartial()) {
                return aggregation.getIntermediateType();
            }
            else {
                return aggregation.getFinalType();
            }
        }

        public void processPage(GroupByIdBlock groupIds, Page page)
        {
            if (step.isInputRaw()) {
                aggregation.addInput(groupIds, page);
            }
            else {
                aggregation.addIntermediate(groupIds, page.getBlock(intermediateChannel));
            }
        }

        public void evaluate(int groupId, BlockBuilder output)
        {
            if (step.isOutputPartial()) {
                aggregation.evaluateIntermediate(groupId, output);
            }
            else {
                aggregation.evaluateFinal(groupId, output);
            }
        }
    }

    public static List<Type> toTypes(List<? extends Type> groupByType, Step step, List<AccumulatorFactory> factories, Optional<Integer> hashChannel)
    {
        ImmutableList.Builder<Type> types = ImmutableList.builder();
        types.addAll(groupByType);
        if (hashChannel.isPresent()) {
            types.add(BIGINT);
        }
        for (AccumulatorFactory factory : factories) {
            types.add(new Aggregator(factory, step).getType());
        }
        return types.build();
    }
}<|MERGE_RESOLUTION|>--- conflicted
+++ resolved
@@ -13,6 +13,7 @@
  */
 package com.facebook.presto.operator.aggregation.builder;
 
+import com.facebook.presto.array.IntBigArray;
 import com.facebook.presto.memory.LocalMemoryContext;
 import com.facebook.presto.operator.GroupByHash;
 import com.facebook.presto.operator.GroupByIdBlock;
@@ -24,21 +25,27 @@
 import com.facebook.presto.spi.PageBuilder;
 import com.facebook.presto.spi.block.BlockBuilder;
 import com.facebook.presto.spi.type.Type;
+import com.facebook.presto.sql.planner.plan.AggregationNode;
 import com.facebook.presto.sql.planner.plan.AggregationNode.Step;
 import com.google.common.collect.AbstractIterator;
 import com.google.common.collect.ImmutableList;
 import com.google.common.primitives.Ints;
 import io.airlift.units.DataSize;
+import it.unimi.dsi.fastutil.ints.AbstractIntIterator;
+import it.unimi.dsi.fastutil.ints.IntIterator;
+import it.unimi.dsi.fastutil.ints.IntIterators;
 
 import java.util.ArrayList;
 import java.util.Iterator;
 import java.util.List;
 import java.util.Optional;
+import java.util.concurrent.CompletableFuture;
 
 import static com.facebook.presto.operator.GroupByHash.createGroupByHash;
 import static com.facebook.presto.spi.type.BigintType.BIGINT;
 import static com.google.common.base.Preconditions.checkArgument;
 import static java.util.Objects.requireNonNull;
+import static java.util.concurrent.CompletableFuture.completedFuture;
 
 public class InMemoryHashAggregationBuilder
         implements HashAggregationBuilder
@@ -62,6 +69,28 @@
             OperatorContext operatorContext,
             DataSize maxPartialMemory)
     {
+        this(accumulatorFactories,
+                step,
+                expectedGroups,
+                groupByTypes,
+                groupByChannels,
+                hashChannel,
+                operatorContext,
+                maxPartialMemory,
+                Optional.empty());
+    }
+
+    public InMemoryHashAggregationBuilder(
+            List<AccumulatorFactory> accumulatorFactories,
+            AggregationNode.Step step,
+            int expectedGroups,
+            List<Type> groupByTypes,
+            List<Integer> groupByChannels,
+            Optional<Integer> hashChannel,
+            OperatorContext operatorContext,
+            DataSize maxPartialMemory,
+            Optional<Integer> overwriteIntermediateChannelOffset)
+    {
         this.groupByHash = createGroupByHash(operatorContext.getSession(), groupByTypes, Ints.toArray(groupByChannels), hashChannel, expectedGroups);
         this.operatorContext = operatorContext;
         this.partial = step.isOutputPartial();
@@ -73,7 +102,11 @@
         requireNonNull(accumulatorFactories, "accumulatorFactories is null");
         for (int i = 0; i < accumulatorFactories.size(); i++) {
             AccumulatorFactory accumulatorFactory = accumulatorFactories.get(i);
-            builder.add(new Aggregator(accumulatorFactory, step));
+            Optional<Integer> overwriteIntermediateChannel = Optional.empty();
+            if (overwriteIntermediateChannelOffset.isPresent()) {
+                overwriteIntermediateChannel = Optional.of(overwriteIntermediateChannelOffset.get() + i);
+            }
+            builder.add(new Aggregator(accumulatorFactory, step, overwriteIntermediateChannel));
         }
         aggregators = builder.build();
     }
@@ -96,15 +129,12 @@
                 aggregator.processPage(groupIds, page);
             }
         }
-        updateMemory();
-    }
-
-    private void updateMemory()
-    {
-        long memorySize = groupByHash.getEstimatedSize();
-        for (Aggregator aggregator : aggregators) {
-            memorySize += aggregator.getEstimatedSize();
-        }
+    }
+
+    @Override
+    public void updateMemory()
+    {
+        long memorySize = getSizeInMemory();
         if (partial) {
             systemMemoryContext.setBytes(memorySize);
             full = (memorySize > maxPartialMemory);
@@ -121,8 +151,6 @@
     }
 
     @Override
-<<<<<<< HEAD
-=======
     public void recordHashCollisions(HashCollisionsCounter hashCollisionsCounter)
     {
         hashCollisionsCounter.recordHashCollision(groupByHash.getHashCollisions(), groupByHash.getExpectedHashCollisions());
@@ -180,31 +208,43 @@
     }
 
     @Override
->>>>>>> 50c7a009
     public Iterator<Page> buildResult()
     {
-        List<Type> types = new ArrayList<>(groupByHash.getTypes());
-        for (Aggregator aggregator : aggregators) {
-            types.add(aggregator.getType());
-        }
-
-        final PageBuilder pageBuilder = new PageBuilder(types);
+        return buildResult(consecutiveGroupIds());
+    }
+
+    public Iterator<Page> buildHashSortedResult()
+    {
+        return buildResult(hashSortedGroupIds());
+    }
+
+    public List<Type> buildIntermediateTypes()
+    {
+        ArrayList<Type> types = new ArrayList<>(groupByHash.getTypes());
+        for (InMemoryHashAggregationBuilder.Aggregator aggregator : aggregators) {
+            types.add(aggregator.getIntermediateType());
+        }
+        return types;
+    }
+
+    private Iterator<Page> buildResult(IntIterator groupIds)
+    {
+        final PageBuilder pageBuilder = new PageBuilder(buildTypes());
         return new AbstractIterator<Page>()
         {
-            private final int groupCount = groupByHash.getGroupCount();
-            private int groupId;
-
             @Override
             protected Page computeNext()
             {
-                if (groupId >= groupCount) {
+                if (!groupIds.hasNext()) {
                     return endOfData();
                 }
 
                 pageBuilder.reset();
 
                 List<Type> types = groupByHash.getTypes();
-                while (!pageBuilder.isFull() && groupId < groupCount) {
+                while (!pageBuilder.isFull() && groupIds.hasNext()) {
+                    int groupId = groupIds.nextInt();
+
                     groupByHash.appendValuesTo(groupId, pageBuilder, 0);
 
                     pageBuilder.declarePosition();
@@ -213,8 +253,6 @@
                         BlockBuilder output = pageBuilder.getBlockBuilder(types.size() + i);
                         aggregator.evaluate(groupId, output);
                     }
-
-                    groupId++;
                 }
 
                 return pageBuilder.build();
@@ -222,8 +260,6 @@
         };
     }
 
-<<<<<<< HEAD
-=======
     public List<Type> buildTypes()
     {
         ArrayList<Type> types = new ArrayList<>(groupByHash.getTypes());
@@ -267,18 +303,21 @@
         };
     }
 
->>>>>>> 50c7a009
     private static class Aggregator
     {
         private final GroupedAccumulator aggregation;
-        private final Step step;
+        private AggregationNode.Step step;
         private final int intermediateChannel;
 
-        private Aggregator(AccumulatorFactory accumulatorFactory, Step step)
+        private Aggregator(AccumulatorFactory accumulatorFactory, AggregationNode.Step step, Optional<Integer> overwriteIntermediateChannel)
         {
             if (step.isInputRaw()) {
                 this.intermediateChannel = -1;
                 this.aggregation = accumulatorFactory.createGroupedAccumulator();
+            }
+            else if (overwriteIntermediateChannel.isPresent()) {
+                this.intermediateChannel = overwriteIntermediateChannel.get();
+                this.aggregation = accumulatorFactory.createGroupedIntermediateAccumulator();
             }
             else {
                 checkArgument(accumulatorFactory.getInputChannels().size() == 1, "expected 1 input channel for intermediate aggregation");
@@ -322,6 +361,16 @@
                 aggregation.evaluateFinal(groupId, output);
             }
         }
+
+        public void setOutputPartial()
+        {
+            step = AggregationNode.Step.partialOutput(step);
+        }
+
+        public Type getIntermediateType()
+        {
+            return aggregation.getIntermediateType();
+        }
     }
 
     public static List<Type> toTypes(List<? extends Type> groupByType, Step step, List<AccumulatorFactory> factories, Optional<Integer> hashChannel)
@@ -332,7 +381,7 @@
             types.add(BIGINT);
         }
         for (AccumulatorFactory factory : factories) {
-            types.add(new Aggregator(factory, step).getType());
+            types.add(new Aggregator(factory, step, Optional.empty()).getType());
         }
         return types.build();
     }
