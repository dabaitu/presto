/*
 * Licensed under the Apache License, Version 2.0 (the "License");
 * you may not use this file except in compliance with the License.
 * You may obtain a copy of the License at
 *
 *     http://www.apache.org/licenses/LICENSE-2.0
 *
 * Unless required by applicable law or agreed to in writing, software
 * distributed under the License is distributed on an "AS IS" BASIS,
 * WITHOUT WARRANTIES OR CONDITIONS OF ANY KIND, either express or implied.
 * See the License for the specific language governing permissions and
 * limitations under the License.
 */
package com.facebook.presto.sql.gen;

import com.facebook.presto.block.BlockAssertions;
import com.facebook.presto.operator.PagesHashStrategy;
import com.facebook.presto.operator.SimplePagesHashStrategy;
import com.facebook.presto.spi.Page;
import com.facebook.presto.spi.PageBuilder;
import com.facebook.presto.spi.block.Block;
import com.facebook.presto.spi.type.Type;
import com.facebook.presto.sql.gen.JoinCompiler.PagesHashStrategyFactory;
import com.facebook.presto.type.TypeUtils;
import com.google.common.collect.ImmutableList;
import com.google.common.primitives.Ints;
import org.testng.annotations.DataProvider;
import org.testng.annotations.Test;

import java.util.List;
import java.util.Optional;

import static com.facebook.presto.block.BlockAssertions.assertBlockEquals;
import static com.facebook.presto.operator.PageAssertions.assertPageEquals;
import static com.facebook.presto.spi.type.BigintType.BIGINT;
import static com.facebook.presto.spi.type.BooleanType.BOOLEAN;
import static com.facebook.presto.spi.type.DoubleType.DOUBLE;
import static com.facebook.presto.spi.type.VarcharType.VARCHAR;
import static com.facebook.presto.type.TypeUtils.hashPosition;
import static com.facebook.presto.type.TypeUtils.positionEqualsPosition;
import static org.testng.Assert.assertEquals;
import static org.testng.Assert.assertTrue;

public class TestJoinCompiler
{
    private static final JoinCompiler joinCompiler = new JoinCompiler();

    @DataProvider(name = "hashEnabledValues")
    public static Object[][] hashEnabledValuesProvider()
    {
        return new Object[][] {{true}, {false}};
    }

    @Test(dataProvider = "hashEnabledValues")
    public void testSingleChannel(boolean hashEnabled)
            throws Exception
    {
        List<Type> joinTypes = ImmutableList.<Type>of(VARCHAR);
        List<Integer> joinChannels = Ints.asList(0);

        // compile a single channel hash strategy
        PagesHashStrategyFactory pagesHashStrategyFactory = joinCompiler.compilePagesHashStrategyFactory(joinTypes, joinChannels);

        // create hash strategy with a single channel blocks -- make sure there is some overlap in values
        List<Block> channel = ImmutableList.of(
                BlockAssertions.createStringSequenceBlock(10, 20),
                BlockAssertions.createStringSequenceBlock(20, 30),
                BlockAssertions.createStringSequenceBlock(15, 25));

        Optional<Integer> hashChannel = Optional.empty();
        List<List<Block>> channels = ImmutableList.of(channel);
        if (hashEnabled) {
            ImmutableList.Builder<Block> hashChannelBuilder = ImmutableList.builder();
            for (Block block : channel) {
                hashChannelBuilder.add(TypeUtils.getHashBlock(joinTypes, block));
            }
            hashChannel = Optional.of(1);
            channels = ImmutableList.of(channel, hashChannelBuilder.build());
        }
        PagesHashStrategy hashStrategy = pagesHashStrategyFactory.createPagesHashStrategy(channels, hashChannel);

        // verify channel count
        assertEquals(hashStrategy.getChannelCount(), 1);

        // verify hashStrategy is consistent with equals and hash code from block
        for (int leftBlockIndex = 0; leftBlockIndex < channel.size(); leftBlockIndex++) {
            Block leftBlock = channel.get(leftBlockIndex);

            PageBuilder pageBuilder = new PageBuilder(ImmutableList.of(VARCHAR));

            for (int leftBlockPosition = 0; leftBlockPosition < leftBlock.getPositionCount(); leftBlockPosition++) {
                // hash code of position must match block hash
                assertEquals(hashStrategy.hashPosition(leftBlockIndex, leftBlockPosition), hashPosition(VARCHAR, leftBlock, leftBlockPosition));

                // position must be equal to itself
                assertTrue(hashStrategy.positionEqualsPositionIgnoreNulls(leftBlockIndex, leftBlockPosition, leftBlockIndex, leftBlockPosition));

                // check equality of every position against every other position in the block
                for (int rightBlockIndex = 0; rightBlockIndex < channel.size(); rightBlockIndex++) {
                    Block rightBlock = channel.get(rightBlockIndex);
                    for (int rightBlockPosition = 0; rightBlockPosition < rightBlock.getPositionCount(); rightBlockPosition++) {
                        boolean expected = positionEqualsPosition(VARCHAR, leftBlock, leftBlockPosition, rightBlock, rightBlockPosition);
                        assertEquals(hashStrategy.positionEqualsRow(leftBlockIndex, leftBlockPosition, rightBlockPosition, new Page(rightBlock)), expected);
                        assertEquals(hashStrategy.rowEqualsRow(leftBlockPosition, new Page(leftBlock), rightBlockPosition, new Page(rightBlock)), expected);
                        assertEquals(hashStrategy.positionEqualsRowIgnoreNulls(leftBlockIndex, leftBlockPosition, rightBlockPosition, new Page(rightBlock)), expected);
                        assertEquals(hashStrategy.positionEqualsPositionIgnoreNulls(leftBlockIndex, leftBlockPosition, rightBlockIndex, rightBlockPosition), expected);
                        assertEquals(hashStrategy.positionEqualsPosition(leftBlockIndex, leftBlockPosition, rightBlockIndex, rightBlockPosition), expected);
                    }
                }

                // check equality of every position against every other position in the block cursor
                for (int rightBlockIndex = 0; rightBlockIndex < channel.size(); rightBlockIndex++) {
                    Block rightBlock = channel.get(rightBlockIndex);
                    for (int rightBlockPosition = 0; rightBlockPosition < rightBlock.getPositionCount(); rightBlockPosition++) {
                        boolean expected = positionEqualsPosition(VARCHAR, leftBlock, leftBlockPosition, rightBlock, rightBlockPosition);
                        assertEquals(hashStrategy.positionEqualsRow(leftBlockIndex, leftBlockPosition, rightBlockPosition, new Page(rightBlock)), expected);
                        assertEquals(hashStrategy.rowEqualsRow(leftBlockPosition, new Page(leftBlock), rightBlockPosition, new Page(rightBlock)), expected);
                        assertEquals(hashStrategy.positionEqualsRowIgnoreNulls(leftBlockIndex, leftBlockPosition, rightBlockPosition, new Page(rightBlock)), expected);
                        assertEquals(hashStrategy.positionEqualsPositionIgnoreNulls(leftBlockIndex, leftBlockPosition, rightBlockIndex, rightBlockPosition), expected);
                        assertEquals(hashStrategy.positionEqualsPosition(leftBlockIndex, leftBlockPosition, rightBlockIndex, rightBlockPosition), expected);
                    }
                }

                // write position to output block
                pageBuilder.declarePosition();
                hashStrategy.appendTo(leftBlockIndex, leftBlockPosition, pageBuilder, 0);
            }

            // verify output block matches
            assertBlockEquals(VARCHAR, pageBuilder.build().getBlock(0), leftBlock);
        }
    }

    @Test(dataProvider = "hashEnabledValues")
    public void testMultiChannel(boolean hashEnabled)
            throws Exception
    {
        // compile a single channel hash strategy
        JoinCompiler joinCompiler = new JoinCompiler();
<<<<<<< HEAD
        List<Type> types = ImmutableList.<Type>of(VARCHAR, VARCHAR, BIGINT, DOUBLE, BOOLEAN);
        List<Type> joinTypes = ImmutableList.<Type>of(VARCHAR, BIGINT, DOUBLE, BOOLEAN);
=======
        List<Type> types = ImmutableList.of(VARCHAR, VARCHAR, BIGINT, DOUBLE, BOOLEAN, VARCHAR);
        List<Type> joinTypes = ImmutableList.of(VARCHAR, BIGINT, DOUBLE, BOOLEAN);
        List<Type> outputTypes = ImmutableList.of(VARCHAR, BIGINT, DOUBLE, BOOLEAN, VARCHAR);
>>>>>>> 50c7a009
        List<Integer> joinChannels = Ints.asList(1, 2, 3, 4);
        List<Integer> outputChannels = Ints.asList(1, 2, 3, 4, 0);

        // crate hash strategy with a single channel blocks -- make sure there is some overlap in values
        List<Block> extraChannel = ImmutableList.of(
                BlockAssertions.createStringSequenceBlock(10, 20),
                BlockAssertions.createStringSequenceBlock(20, 30),
                BlockAssertions.createStringSequenceBlock(15, 25));
        List<Block> varcharChannel = ImmutableList.of(
                BlockAssertions.createStringSequenceBlock(10, 20),
                BlockAssertions.createStringSequenceBlock(20, 30),
                BlockAssertions.createStringSequenceBlock(15, 25));
        List<Block> longChannel = ImmutableList.of(
                BlockAssertions.createLongSequenceBlock(10, 20),
                BlockAssertions.createLongSequenceBlock(20, 30),
                BlockAssertions.createLongSequenceBlock(15, 25));
        List<Block> doubleChannel = ImmutableList.of(
                BlockAssertions.createDoubleSequenceBlock(10, 20),
                BlockAssertions.createDoubleSequenceBlock(20, 30),
                BlockAssertions.createDoubleSequenceBlock(15, 25));
        List<Block> booleanChannel = ImmutableList.of(
                BlockAssertions.createBooleanSequenceBlock(10, 20),
                BlockAssertions.createBooleanSequenceBlock(20, 30),
                BlockAssertions.createBooleanSequenceBlock(15, 25));
        List<Block> extraUnusedChannel = ImmutableList.of(
                BlockAssertions.createBooleanSequenceBlock(10, 20),
                BlockAssertions.createBooleanSequenceBlock(20, 30),
                BlockAssertions.createBooleanSequenceBlock(15, 25));

        Optional<Integer> hashChannel = Optional.empty();
        ImmutableList<List<Block>> channels = ImmutableList.of(extraChannel, varcharChannel, longChannel, doubleChannel, booleanChannel, extraUnusedChannel);
        List<Block> precomputedHash = ImmutableList.of();
        if (hashEnabled) {
            ImmutableList.Builder<Block> hashChannelBuilder = ImmutableList.builder();
            for (int i = 0; i < 3; i++) {
                hashChannelBuilder.add(TypeUtils.getHashBlock(joinTypes, varcharChannel.get(i), longChannel.get(i), doubleChannel.get(i), booleanChannel.get(i)));
            }
            hashChannel = Optional.of(6);
            precomputedHash = hashChannelBuilder.build();
<<<<<<< HEAD
            channels = ImmutableList.of(extraChannel, varcharChannel, longChannel, doubleChannel, booleanChannel, precomputedHash);
            types = ImmutableList.<Type>of(VARCHAR, VARCHAR, BIGINT, DOUBLE, BOOLEAN, BIGINT);
=======
            channels = ImmutableList.of(extraChannel, varcharChannel, longChannel, doubleChannel, booleanChannel, extraUnusedChannel, precomputedHash);
            types = ImmutableList.of(VARCHAR, VARCHAR, BIGINT, DOUBLE, BOOLEAN, VARCHAR, BIGINT);
            outputTypes = ImmutableList.of(VARCHAR, BIGINT, DOUBLE, BOOLEAN, VARCHAR, BIGINT);
            outputChannels = Ints.asList(1, 2, 3, 4, 0, 6);
>>>>>>> 50c7a009
        }

        PagesHashStrategyFactory pagesHashStrategyFactory = joinCompiler.compilePagesHashStrategyFactory(types, joinChannels, Optional.of(outputChannels));
        PagesHashStrategy hashStrategy = pagesHashStrategyFactory.createPagesHashStrategy(channels, hashChannel);
        // todo add tests for filter function
        PagesHashStrategy expectedHashStrategy = new SimplePagesHashStrategy(types, outputChannels, channels, joinChannels, hashChannel);

        // verify channel count
        assertEquals(hashStrategy.getChannelCount(), outputChannels.size());
        // verify size
        long sizeInBytes = channels.stream()
                .flatMap(List::stream)
                .mapToLong(Block::getRetainedSizeInBytes)
                .sum();
        assertEquals(hashStrategy.getSizeInBytes(), sizeInBytes);

        // verify hashStrategy is consistent with equals and hash code from block
        for (int leftBlockIndex = 0; leftBlockIndex < varcharChannel.size(); leftBlockIndex++) {
            PageBuilder pageBuilder = new PageBuilder(outputTypes);

            Block[] leftBlocks = new Block[4];
            leftBlocks[0] = varcharChannel.get(leftBlockIndex);
            leftBlocks[1] = longChannel.get(leftBlockIndex);
            leftBlocks[2] = doubleChannel.get(leftBlockIndex);
            leftBlocks[3] = booleanChannel.get(leftBlockIndex);

            int leftPositionCount = varcharChannel.get(leftBlockIndex).getPositionCount();
            for (int leftBlockPosition = 0; leftBlockPosition < leftPositionCount; leftBlockPosition++) {
                // hash code of position must match block hash
                assertEquals(
                        hashStrategy.hashPosition(leftBlockIndex, leftBlockPosition),
                        expectedHashStrategy.hashPosition(leftBlockIndex, leftBlockPosition));

                // position must be equal to itself
                assertTrue(hashStrategy.positionEqualsPositionIgnoreNulls(leftBlockIndex, leftBlockPosition, leftBlockIndex, leftBlockPosition));
                assertTrue(hashStrategy.positionEqualsPosition(leftBlockIndex, leftBlockPosition, leftBlockIndex, leftBlockPosition));

                // check equality of every position against every other position in the block
                for (int rightBlockIndex = 0; rightBlockIndex < varcharChannel.size(); rightBlockIndex++) {
                    Block rightBlock = varcharChannel.get(rightBlockIndex);
                    for (int rightBlockPosition = 0; rightBlockPosition < rightBlock.getPositionCount(); rightBlockPosition++) {
                        assertEquals(
                                hashStrategy.positionEqualsPositionIgnoreNulls(leftBlockIndex, leftBlockPosition, rightBlockIndex, rightBlockPosition),
                                expectedHashStrategy.positionEqualsPositionIgnoreNulls(leftBlockIndex, leftBlockPosition, rightBlockIndex, rightBlockPosition));
                        assertEquals(
                                hashStrategy.positionEqualsPosition(leftBlockIndex, leftBlockPosition, rightBlockIndex, rightBlockPosition),
                                expectedHashStrategy.positionEqualsPosition(leftBlockIndex, leftBlockPosition, rightBlockIndex, rightBlockPosition));
                    }
                }

                // check equality of every position against every other position in the block cursor
                for (int rightBlockIndex = 0; rightBlockIndex < varcharChannel.size(); rightBlockIndex++) {
                    Block[] rightBlocks = new Block[4];
                    rightBlocks[0] = varcharChannel.get(rightBlockIndex);
                    rightBlocks[1] = longChannel.get(rightBlockIndex);
                    rightBlocks[2] = doubleChannel.get(rightBlockIndex);
                    rightBlocks[3] = booleanChannel.get(rightBlockIndex);

                    int rightPositionCount = varcharChannel.get(rightBlockIndex).getPositionCount();
                    for (int rightPosition = 0; rightPosition < rightPositionCount; rightPosition++) {
                        boolean expected = expectedHashStrategy.positionEqualsRow(leftBlockIndex, leftBlockPosition, rightPosition, new Page(rightBlocks));

                        assertEquals(hashStrategy.positionEqualsRow(leftBlockIndex, leftBlockPosition, rightPosition, new Page(rightBlocks)), expected);
                        assertEquals(hashStrategy.rowEqualsRow(leftBlockPosition, new Page(leftBlocks), rightPosition, new Page(rightBlocks)), expected);
                        assertEquals(hashStrategy.positionEqualsRowIgnoreNulls(leftBlockIndex, leftBlockPosition, rightPosition, new Page(rightBlocks)), expected);
                    }
                }

                // write position to output block
                pageBuilder.declarePosition();
                hashStrategy.appendTo(leftBlockIndex, leftBlockPosition, pageBuilder, 0);
            }

            // verify output block matches
            Page page = pageBuilder.build();
            if (hashEnabled) {
                assertPageEquals(outputTypes, page, new Page(
                        varcharChannel.get(leftBlockIndex),
                        longChannel.get(leftBlockIndex),
                        doubleChannel.get(leftBlockIndex),
                        booleanChannel.get(leftBlockIndex),
                        extraChannel.get(leftBlockIndex),
                        precomputedHash.get(leftBlockIndex)));
            }
            else {
                assertPageEquals(outputTypes, page, new Page(
                        varcharChannel.get(leftBlockIndex),
                        longChannel.get(leftBlockIndex),
                        doubleChannel.get(leftBlockIndex),
                        booleanChannel.get(leftBlockIndex),
                        extraChannel.get(leftBlockIndex)));
            }
        }
    }
}<|MERGE_RESOLUTION|>--- conflicted
+++ resolved
@@ -55,7 +55,7 @@
     public void testSingleChannel(boolean hashEnabled)
             throws Exception
     {
-        List<Type> joinTypes = ImmutableList.<Type>of(VARCHAR);
+        List<Type> joinTypes = ImmutableList.of(VARCHAR);
         List<Integer> joinChannels = Ints.asList(0);
 
         // compile a single channel hash strategy
@@ -137,14 +137,9 @@
     {
         // compile a single channel hash strategy
         JoinCompiler joinCompiler = new JoinCompiler();
-<<<<<<< HEAD
-        List<Type> types = ImmutableList.<Type>of(VARCHAR, VARCHAR, BIGINT, DOUBLE, BOOLEAN);
-        List<Type> joinTypes = ImmutableList.<Type>of(VARCHAR, BIGINT, DOUBLE, BOOLEAN);
-=======
         List<Type> types = ImmutableList.of(VARCHAR, VARCHAR, BIGINT, DOUBLE, BOOLEAN, VARCHAR);
         List<Type> joinTypes = ImmutableList.of(VARCHAR, BIGINT, DOUBLE, BOOLEAN);
         List<Type> outputTypes = ImmutableList.of(VARCHAR, BIGINT, DOUBLE, BOOLEAN, VARCHAR);
->>>>>>> 50c7a009
         List<Integer> joinChannels = Ints.asList(1, 2, 3, 4);
         List<Integer> outputChannels = Ints.asList(1, 2, 3, 4, 0);
 
@@ -184,15 +179,10 @@
             }
             hashChannel = Optional.of(6);
             precomputedHash = hashChannelBuilder.build();
-<<<<<<< HEAD
-            channels = ImmutableList.of(extraChannel, varcharChannel, longChannel, doubleChannel, booleanChannel, precomputedHash);
-            types = ImmutableList.<Type>of(VARCHAR, VARCHAR, BIGINT, DOUBLE, BOOLEAN, BIGINT);
-=======
             channels = ImmutableList.of(extraChannel, varcharChannel, longChannel, doubleChannel, booleanChannel, extraUnusedChannel, precomputedHash);
             types = ImmutableList.of(VARCHAR, VARCHAR, BIGINT, DOUBLE, BOOLEAN, VARCHAR, BIGINT);
             outputTypes = ImmutableList.of(VARCHAR, BIGINT, DOUBLE, BOOLEAN, VARCHAR, BIGINT);
             outputChannels = Ints.asList(1, 2, 3, 4, 0, 6);
->>>>>>> 50c7a009
         }
 
         PagesHashStrategyFactory pagesHashStrategyFactory = joinCompiler.compilePagesHashStrategyFactory(types, joinChannels, Optional.of(outputChannels));
