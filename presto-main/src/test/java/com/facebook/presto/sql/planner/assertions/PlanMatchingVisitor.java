--- conflicted
+++ resolved
@@ -15,24 +15,23 @@
 
 import com.facebook.presto.Session;
 import com.facebook.presto.metadata.Metadata;
-<<<<<<< HEAD
-=======
 import com.facebook.presto.sql.planner.Symbol;
 import com.facebook.presto.sql.planner.plan.Assignments;
 import com.facebook.presto.sql.planner.plan.ExchangeNode;
->>>>>>> 50c7a009
 import com.facebook.presto.sql.planner.plan.PlanNode;
 import com.facebook.presto.sql.planner.plan.PlanVisitor;
 import com.facebook.presto.sql.planner.plan.ProjectNode;
 
 import java.util.List;
 
-import static com.facebook.presto.util.ImmutableCollectors.toImmutableList;
+import static com.facebook.presto.sql.planner.assertions.MatchResult.NO_MATCH;
+import static com.facebook.presto.sql.planner.assertions.MatchResult.match;
 import static com.google.common.base.Preconditions.checkState;
+import static java.lang.String.format;
 import static java.util.Objects.requireNonNull;
 
 final class PlanMatchingVisitor
-        extends PlanVisitor<PlanMatchingContext, Boolean>
+        extends PlanVisitor<PlanMatchPattern, MatchResult>
 {
     private final Metadata metadata;
     private final Session session;
@@ -44,12 +43,8 @@
     }
 
     @Override
-    public Boolean visitProject(ProjectNode node, PlanMatchingContext context)
+    public MatchResult visitExchange(ExchangeNode node, PlanMatchPattern pattern)
     {
-<<<<<<< HEAD
-        context.getExpressionAliases().updateAssignments(node.getAssignments());
-        return super.visitProject(node, context);
-=======
         checkState(node.getType() == ExchangeNode.Type.GATHER, "Only GATHER is supported");
         List<List<Symbol>> allInputs = node.getInputs();
         checkState(allInputs.size() == 1, "Multiple lists of inputs are not supported yet");
@@ -81,40 +76,104 @@
         }
 
         return match(result.getAliases().replaceAssignments(node.getAssignments()));
->>>>>>> 50c7a009
     }
 
     @Override
-    protected Boolean visitPlan(PlanNode node, PlanMatchingContext context)
+    protected MatchResult visitPlan(PlanNode node, PlanMatchPattern pattern)
     {
-        List<PlanMatchingState> states = context.getPattern().matches(node, session, metadata, context.getExpressionAliases());
+        List<PlanMatchingState> states = pattern.shapeMatches(node);
 
+        // No shape match; don't need to check the internals of any of the nodes.
         if (states.isEmpty()) {
-            return false;
+            return NO_MATCH;
         }
 
+        // Leaf node in the plan.
         if (node.getSources().isEmpty()) {
-            return !filterTerminated(states).isEmpty();
+            return matchLeaf(node, pattern, states);
         }
 
+        MatchResult result = NO_MATCH;
         for (PlanMatchingState state : states) {
-            checkState(node.getSources().size() == state.getPatterns().size(), "Matchers count does not match count of sources");
-            int i = 0;
-            boolean sourcesMatch = true;
-            for (PlanNode source : node.getSources()) {
-                sourcesMatch = sourcesMatch && source.accept(this, state.createContext(i++));
+            // Traverse down the tree, checking to see if the sources match the source patterns in state.
+            MatchResult sourcesMatch = matchSources(node, state);
+
+            if (!sourcesMatch.isMatch()) {
+                continue;
             }
-            if (sourcesMatch) {
-                return true;
+
+            // Try upMatching this node with the the aliases gathered from the source nodes.
+            SymbolAliases allSourceAliases = sourcesMatch.getAliases();
+            MatchResult matchResult = pattern.detailMatches(node, session, metadata, allSourceAliases);
+            if (matchResult.isMatch()) {
+                checkState(result == NO_MATCH, format("Ambiguous match on node %s", node));
+                result = match(allSourceAliases.withNewAliases(matchResult.getAliases()));
             }
         }
-        return false;
+        return result;
     }
 
-    private List<PlanMatchingState> filterTerminated(List<PlanMatchingState> states)
+    private MatchResult matchLeaf(PlanNode node, PlanMatchPattern pattern, List<PlanMatchingState> states)
     {
-        return states.stream()
-                .filter(PlanMatchingState::isTerminated)
-                .collect(toImmutableList());
+        MatchResult result = NO_MATCH;
+
+        for (PlanMatchingState state : states) {
+            // Don't consider un-terminated PlanMatchingStates.
+            if (!state.isTerminated()) {
+                continue;
+            }
+
+                /*
+                 * We have to call detailMatches for two reasons:
+                 * 1) Make sure there aren't any mismatches checking the internals of a leaf node.
+                 * 2) Collect the aliases from the source nodes so we can add them to
+                 *    SymbolAliases. They'll be needed further up.
+                 */
+            MatchResult matchResult = pattern.detailMatches(node, session, metadata, new SymbolAliases());
+            if (matchResult.isMatch()) {
+                checkState(result == NO_MATCH, format("Ambiguous match on leaf node %s", node));
+                result = matchResult;
+            }
+        }
+
+        return result;
+    }
+
+    /*
+     * This is a little counter-intuitive. Calling matchSources calls
+     * source.accept, which (eventually) ends up calling into visitPlan
+     * recursively. Assuming the plan and pattern currently being matched
+     * actually match each other, eventually you hit the leaf nodes. At that
+     * point, visitPlan starts by returning the match result for the leaf nodes
+     * containing the symbol aliases needed by further up.
+     *
+     * For the non-leaf nodes, an invocation of matchSources returns a match
+     * result for a successful match containing the union of all of the symbol
+     * aliases added by the sources of the node currently being visited.
+     *
+     * Visiting that node proceeds by trying to apply the current pattern's
+     * detailMatches() method to the node being visited. When a match is found,
+     * visitPlan returns a match result containing the aliases for all of the
+     * current node's sources, and the aliases for the current node.
+     */
+    private MatchResult matchSources(PlanNode node, PlanMatchingState state)
+    {
+        List<PlanMatchPattern> sourcePatterns = state.getPatterns();
+        checkState(node.getSources().size() == sourcePatterns.size(), "Matchers count does not match count of sources");
+
+        int i = 0;
+        SymbolAliases.Builder allSourceAliases = SymbolAliases.builder();
+        for (PlanNode source : node.getSources()) {
+            // Match sources to patterns 1:1
+            MatchResult matchResult = source.accept(this, sourcePatterns.get(i++));
+            if (!matchResult.isMatch()) {
+                return NO_MATCH;
+            }
+
+            // Add the per-source aliases to the per-state aliases.
+            allSourceAliases.putAll(matchResult.getAliases());
+        }
+
+        return match(allSourceAliases.build());
     }
 }