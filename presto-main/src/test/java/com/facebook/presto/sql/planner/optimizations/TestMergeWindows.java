/*
 * Licensed under the Apache License, Version 2.0 (the "License");
 * you may not use this file except in compliance with the License.
 * You may obtain a copy of the License at
 *
 *     http://www.apache.org/licenses/LICENSE-2.0
 *
 * Unless required by applicable law or agreed to in writing, software
 * distributed under the License is distributed on an "AS IS" BASIS,
 * WITHOUT WARRANTIES OR CONDITIONS OF ANY KIND, either express or implied.
 * See the License for the specific language governing permissions and
 * limitations under the License.
 */
package com.facebook.presto.sql.planner.optimizations;

import com.facebook.presto.sql.analyzer.FeaturesConfig;
import com.facebook.presto.sql.planner.Plan;
import com.facebook.presto.sql.planner.assertions.PlanAssert;
import com.facebook.presto.sql.planner.assertions.PlanMatchPattern;
import com.facebook.presto.sql.planner.plan.JoinNode;
import com.facebook.presto.sql.planner.plan.WindowNode;
import com.facebook.presto.sql.tree.FrameBound;
import com.facebook.presto.sql.tree.SortItem;
import com.facebook.presto.sql.tree.SymbolReference;
import com.facebook.presto.sql.tree.Window;
import com.facebook.presto.sql.tree.WindowFrame;
import com.facebook.presto.testing.LocalQueryRunner;
import com.facebook.presto.tpch.TpchConnectorFactory;
import com.google.common.collect.ImmutableList;
import com.google.common.collect.ImmutableMap;
import org.intellij.lang.annotations.Language;
import org.testng.annotations.Test;

import java.util.List;
import java.util.Optional;

import static com.facebook.presto.sql.planner.assertions.PlanMatchPattern.any;
import static com.facebook.presto.sql.planner.assertions.PlanMatchPattern.anyNot;
import static com.facebook.presto.sql.planner.assertions.PlanMatchPattern.anyTree;
import static com.facebook.presto.sql.planner.assertions.PlanMatchPattern.functionCall;
import static com.facebook.presto.sql.planner.assertions.PlanMatchPattern.join;
import static com.facebook.presto.sql.planner.assertions.PlanMatchPattern.project;
import static com.facebook.presto.sql.planner.assertions.PlanMatchPattern.window;
import static com.facebook.presto.testing.TestingSession.testSessionBuilder;

public class TestMergeWindows
{
    private final LocalQueryRunner queryRunner;
    private final WindowFrame commonFrame;
    private final Window windowA;
    private final Window windowB;

    public TestMergeWindows()
    {
        this.queryRunner = new LocalQueryRunner(testSessionBuilder()
                .setCatalog("local")
                .setSchema("tiny")
                .build());

        queryRunner.createCatalog(queryRunner.getDefaultSession().getCatalog().get(),
                new TpchConnectorFactory(1),
                ImmutableMap.<String, String>of());

        commonFrame = new WindowFrame(
                WindowFrame.Type.ROWS,
                new FrameBound(FrameBound.Type.UNBOUNDED_PRECEDING),
                Optional.of(new FrameBound(FrameBound.Type.CURRENT_ROW)));

        windowA = new Window(
                ImmutableList.of(new SymbolReference("suppkey")),
                ImmutableList.of(new SortItem(new SymbolReference("orderkey"), SortItem.Ordering.ASCENDING, SortItem.NullOrdering.UNDEFINED)),
                Optional.of(commonFrame));

        windowB = new Window(
                ImmutableList.of(new SymbolReference("orderkey")),
                ImmutableList.of(new SortItem(new SymbolReference("shipdate"), SortItem.Ordering.ASCENDING, SortItem.NullOrdering.UNDEFINED)),
                Optional.of(commonFrame));
    }

    /**
     * There are two types of tests in here, and they answer two different
     * questions about MergeWindows (MW):
     *
     * 1) Is MW working as it's supposed to be? The tests running the minimal
     * set of optimizers can tell us this.
     * 2) Has some other optimizer changed the plan in such a way that MW no
     * longer merges windows with identical specifications because the plan
     * that MW sees cannot be optimized by MW? The test running the full set
     * of optimizers answers this, though it isn't actually meaningful unless
     * we know the answer to question 1 is "yes".
     *
     * The tests that use only the minimal set of optimizers are closer to true
     * "unit" tests in that they verify the behavior of MW with as few
     * external dependencies as possible. Those dependencies to include the
     * parser and analyzer, so the phrase "unit" tests should be taken with a
     * grain of salt. Using the parser and anayzler instead of creating plan
     * nodes by hand does have a couple of advantages over a true unit test:
     * 1) The tests are more self-maintaining.
     * 2) They're a lot easier to read.
     * 3) It's a lot less typing.
     *
     * The test that runs with all of the optimzers acts as an integration test
     * and ensures that MW is effective when run with the complete set of
     * optimizers.
     */
    @Test
    public void testMergeableWindowsAllOptimizers()
    {
        @Language("SQL") String sql = "SELECT " +
                "SUM(quantity) OVER (PARTITION BY suppkey ORDER BY orderkey ROWS BETWEEN UNBOUNDED PRECEDING AND CURRENT ROW) sum_quantity_A, " +
                "SUM(quantity) OVER (PARTITION BY orderkey ORDER BY shipdate ROWS BETWEEN UNBOUNDED PRECEDING AND CURRENT ROW) sum_quantity_B, " +
                "SUM(discount) OVER (PARTITION BY suppkey ORDER BY orderkey ROWS BETWEEN UNBOUNDED PRECEDING AND CURRENT ROW) sum_discount_A " +
                "FROM lineitem";

        PlanMatchPattern pattern =
                anyTree(
<<<<<<< HEAD
                        window(ImmutableList.of(
                                functionCall("sum", windowB, false, "quantity")),
                                anyTree(
                                        window(ImmutableList.of(
                                                functionCall("sum", windowA, false, "quantity"),
                                                functionCall("sum", windowA, false, "discount")),
                                                anyNot(WindowNode.class,
                                                        anyTree())))));
=======
                        window(specificationA,
                                ImmutableList.of(
                                        functionCall("sum", COMMON_FRAME, ImmutableList.of(QUANTITY_ALIAS)),
                                        functionCall("sum", COMMON_FRAME, ImmutableList.of(DISCOUNT_ALIAS))),
                                anyTree(
                                        window(specificationB,
                                                ImmutableList.of(
                                                        functionCall("sum", COMMON_FRAME, ImmutableList.of(QUANTITY_ALIAS))),
                                                anyNot(WindowNode.class,
                                                        LINEITEM_TABLESCAN_DOQSS)))));  // should be anyTree(LINEITEM_TABLESCAN_DOQSS) but anyTree does not handle zero nodes case correctly
>>>>>>> 50c7a009

        Plan actualPlan = queryRunner.inTransaction(transactionSession -> queryRunner.createPlan(transactionSession, sql));
        queryRunner.inTransaction(transactionSession -> {
            PlanAssert.assertPlan(transactionSession, queryRunner.getMetadata(), actualPlan, pattern);
            return null;
        });
    }

    @Test
    public void testIdenticalWindowSpecificationsABA()
    {
        @Language("SQL") String sql = "SELECT " +
                "SUM(quantity) OVER (PARTITION BY suppkey ORDER BY orderkey ROWS BETWEEN UNBOUNDED PRECEDING AND CURRENT ROW) sum_quantity_A, " +
                "SUM(quantity) OVER (PARTITION BY orderkey ORDER BY shipdate ROWS BETWEEN UNBOUNDED PRECEDING AND CURRENT ROW) sum_quantity_B, " +
                "SUM(discount) OVER (PARTITION BY suppkey ORDER BY orderkey ROWS BETWEEN UNBOUNDED PRECEDING AND CURRENT ROW) sum_discount_A " +
                "FROM lineitem";

        assertUnitPlan(sql,
                anyTree(
                        window(ImmutableList.of(
                                functionCall("sum", windowB, false, "quantity")),
                                window(ImmutableList.of(
                                        functionCall("sum", windowA, false, "quantity"),
                                        functionCall("sum", windowA, false, "discount")),
                                        anyNot(WindowNode.class)))));
    }

    @Test
    public void testIdenticalWindowSpecificationsABcpA()
    {
        @Language("SQL") String sql = "SELECT " +
                "SUM(quantity) OVER (PARTITION BY suppkey ORDER BY orderkey ROWS BETWEEN UNBOUNDED PRECEDING AND CURRENT ROW) sum_quantity_A, " +
                "LAG(quantity, 1, 0.0) OVER (PARTITION BY orderkey ORDER BY shipdate ROWS BETWEEN UNBOUNDED PRECEDING AND CURRENT ROW) sum_quantity_B, " +
                "SUM(discount) OVER (PARTITION BY suppkey ORDER BY orderkey ROWS BETWEEN UNBOUNDED PRECEDING AND CURRENT ROW) sum_discount_A " +
                "FROM lineitem";

        assertUnitPlan(sql,
                anyTree(
                        window(ImmutableList.of(functionCall("sum", windowA, false, "discount")),
                                window(ImmutableList.of(functionCall("lag", windowB, false, "quantity", "*", "*")),
                                        project(
                                                window(ImmutableList.of(
                                                        functionCall("sum", windowA, false, "quantity")),
                                                        any()))))));
    }

    @Test
    public void testIdenticalWindowSpecificationsAAcpA()
    {
        @Language("SQL") String sql = "SELECT " +
                "SUM(quantity) OVER (PARTITION BY suppkey ORDER BY orderkey ROWS BETWEEN UNBOUNDED PRECEDING AND CURRENT ROW) sum_quantity_A, " +
                "LAG(quantity, 1, 0.0) OVER (PARTITION BY suppkey ORDER BY orderkey ROWS BETWEEN UNBOUNDED PRECEDING AND CURRENT ROW) sum_quantity_B, " +
                "SUM(discount) OVER (PARTITION BY suppkey ORDER BY orderkey ROWS BETWEEN UNBOUNDED PRECEDING AND CURRENT ROW) sum_discount_A " +
                "FROM lineitem";

        assertUnitPlan(sql,
                anyTree(
                        window(ImmutableList.of(
                                functionCall("sum", windowA, false, "discount"),
                                functionCall("lag", windowA, false, "quantity", "*", "*")),
                                project(
                                        window(ImmutableList.of(
                                                functionCall("sum", windowA, false, "quantity")),
                                                any())))));
    }

    @Test
    public void testIdenticalWindowSpecificationsDefaultFrame()
    {
        Window windowC = new Window(
                ImmutableList.of(new SymbolReference("suppkey")),
                ImmutableList.of(new SortItem(new SymbolReference("orderkey"), SortItem.Ordering.ASCENDING, SortItem.NullOrdering.UNDEFINED)),
                Optional.empty());

        Window windowD = new Window(
                ImmutableList.of(new SymbolReference("orderkey")),
                ImmutableList.of(new SortItem(new SymbolReference("shipdate"), SortItem.Ordering.ASCENDING, SortItem.NullOrdering.UNDEFINED)),
                Optional.empty());

        @Language("SQL") String sql = "SELECT " +
                "SUM(quantity) OVER (PARTITION By suppkey ORDER BY orderkey), " +
                "SUM(quantity) OVER (PARTITION BY orderkey ORDER BY shipdate), " +
                "SUM(discount) OVER (PARTITION BY suppkey ORDER BY orderkey) " +
                "FROM lineitem";

        assertUnitPlan(sql,
                anyTree(
                        window(ImmutableList.of(
                                functionCall("sum", windowD, false, "quantity")),
                                window(ImmutableList.of(
                                        functionCall("sum", windowC, false, "quantity"),
                                        functionCall("sum", windowC, false, "discount")),
                                        anyNot(WindowNode.class)))));
    }

    @Test
    public void testMergeDifferentFrames()
    {
        WindowFrame frameC = new WindowFrame(
                WindowFrame.Type.ROWS,
                new FrameBound(FrameBound.Type.UNBOUNDED_PRECEDING),
                Optional.of(new FrameBound(FrameBound.Type.CURRENT_ROW)));

        Window windowC = new Window(
                ImmutableList.of(new SymbolReference("suppkey")),
                ImmutableList.of(new SortItem(new SymbolReference("orderkey"), SortItem.Ordering.ASCENDING, SortItem.NullOrdering.UNDEFINED)),
                Optional.of(frameC));

        WindowFrame frameD = new WindowFrame(
                WindowFrame.Type.ROWS,
                new FrameBound(FrameBound.Type.CURRENT_ROW),
                Optional.of(new FrameBound(FrameBound.Type.UNBOUNDED_FOLLOWING)));

        Window windowD = new Window(
                ImmutableList.of(new SymbolReference("suppkey")),
                ImmutableList.of(new SortItem(new SymbolReference("orderkey"), SortItem.Ordering.ASCENDING, SortItem.NullOrdering.UNDEFINED)),
                Optional.of(frameD));

        @Language("SQL") String sql = "SELECT " +
                "SUM(quantity) OVER (PARTITION BY suppkey ORDER BY orderkey ROWS BETWEEN UNBOUNDED PRECEDING AND CURRENT ROW) sum_quantity_C, " +
                "AVG(quantity) OVER (PARTITION BY suppkey ORDER BY orderkey ROWS BETWEEN CURRENT ROW AND UNBOUNDED FOLLOWING) avg_quantity_D, " +
                "SUM(discount) OVER (PARTITION BY suppkey ORDER BY orderkey ROWS BETWEEN UNBOUNDED PRECEDING AND CURRENT ROW) sum_discount_C " +
                "FROM lineitem";

        assertUnitPlan(sql,
                anyTree(
                        window(ImmutableList.of(
                                functionCall("avg", windowD, false, "quantity"),
                                functionCall("sum", windowC, false, "discount"),
                                functionCall("sum", windowC, false, "quantity")),
                                any())));
    }

    @Test
    public void testMergeDifferentFramesWithDefault()
    {
        Window windowC = new Window(
                ImmutableList.of(new SymbolReference("suppkey")),
                ImmutableList.of(new SortItem(new SymbolReference("orderkey"), SortItem.Ordering.ASCENDING, SortItem.NullOrdering.UNDEFINED)),
                Optional.empty());

        WindowFrame frameD = new WindowFrame(
                WindowFrame.Type.ROWS,
                new FrameBound(FrameBound.Type.CURRENT_ROW),
                Optional.of(new FrameBound(FrameBound.Type.UNBOUNDED_FOLLOWING)));

        Window windowD = new Window(
                ImmutableList.of(new SymbolReference("suppkey")),
                ImmutableList.of(new SortItem(new SymbolReference("orderkey"), SortItem.Ordering.ASCENDING, SortItem.NullOrdering.UNDEFINED)),
                Optional.of(frameD));

        @Language("SQL") String sql = "SELECT " +
                "SUM(quantity) OVER (PARTITION BY suppkey ORDER BY orderkey) sum_quantity_C, " +
                "AVG(quantity) OVER (PARTITION BY suppkey ORDER BY orderkey ROWS BETWEEN CURRENT ROW AND UNBOUNDED FOLLOWING) avg_quantity_D, " +
                "SUM(discount) OVER (PARTITION BY suppkey ORDER BY orderkey) sum_discount_C " +
                "FROM lineitem";

        assertUnitPlan(sql,
                anyTree(
                        window(ImmutableList.of(
                                functionCall("avg", windowD, false, "quantity"),
                                functionCall("sum", windowC, false, "discount"),
                                functionCall("sum", windowC, false, "quantity")),
                                any())));
    }

    @Test
    public void testNotMergeAcrossJoinBranches()
    {
        @Language("SQL") String sql = "WITH foo AS (" +
                "SELECT " +
                "suppkey, orderkey, partkey, " +
                "SUM(discount) OVER (PARTITION BY orderkey ORDER BY shipdate ROWS BETWEEN UNBOUNDED PRECEDING AND CURRENT ROW) a " +
                "FROM lineitem WHERE (partkey = 272 OR partkey = 273) AND suppkey > 50 " +
                "), " +
                "bar AS ( " +
                "SELECT " +
                "suppkey, orderkey, partkey, " +
                "AVG(quantity) OVER (PARTITION BY orderkey ORDER BY shipdate ROWS BETWEEN UNBOUNDED PRECEDING AND CURRENT ROW) b " +
                "FROM lineitem WHERE (partkey = 272 OR partkey = 273) AND suppkey > 50 " +
                ")" +
                "SELECT * FROM foo, bar WHERE foo.a = bar.b";

        assertUnitPlan(sql,
                anyTree(
                        join(JoinNode.Type.INNER, ImmutableList.of(),
                                any(
                                        window(ImmutableList.of(functionCall("sum", "*")),
                                                anyTree())),
                                any(
                                        window(ImmutableList.of(functionCall("avg", "*")),
                                                anyTree())))));
    }

    @Test
    public void testNotMergeDifferentPartition()
    {
        @Language("SQL") String sql = "SELECT " +
                "SUM(extendedprice) OVER (PARTITION BY suppkey ORDER BY orderkey ROWS BETWEEN UNBOUNDED PRECEDING AND CURRENT ROW) sum_extendedprice_A, " +
                "SUM(quantity) over (PARTITION BY quantity ORDER BY orderkey ROWS BETWEEN UNBOUNDED PRECEDING AND CURRENT ROW) sum_quantity_C " +
                "FROM lineitem";

        Window windowC = new Window(
                ImmutableList.of(new SymbolReference("quantity")),
                ImmutableList.of(new SortItem(new SymbolReference("orderkey"), SortItem.Ordering.ASCENDING, SortItem.NullOrdering.UNDEFINED)),
                Optional.of(commonFrame));

        assertUnitPlan(sql,
                anyTree(
                        window(ImmutableList.of(
                                functionCall("sum", windowC, false, "quantity")),
                                window(ImmutableList.of(
                                        functionCall("sum", windowA, false, "extendedprice")),
                                        anyNot(WindowNode.class)))));
    }

    @Test
    public void testNotMergeDifferentOrderBy()
    {
        @Language("SQL") String sql = "SELECT " +
                "SUM(extendedprice) OVER (PARTITION BY suppkey ORDER BY orderkey ROWS BETWEEN UNBOUNDED PRECEDING AND CURRENT ROW) sum_extendedprice_A, " +
                "SUM(quantity) OVER (PARTITION BY suppkey ORDER BY quantity ROWS BETWEEN UNBOUNDED PRECEDING AND CURRENT ROW) sum_quantity_C " +
                "FROM lineitem";

        Window windowC = new Window(
                ImmutableList.of(new SymbolReference("suppkey")),
                ImmutableList.of(new SortItem(new SymbolReference("quantity"), SortItem.Ordering.ASCENDING, SortItem.NullOrdering.UNDEFINED)),
                Optional.of(commonFrame));

        assertUnitPlan(sql,
                anyTree(
                        window(ImmutableList.of(
                                functionCall("sum", windowC, false, "quantity")),
                                window(ImmutableList.of(
                                        functionCall("sum", windowA, false, "extendedprice")),
                                        anyNot(WindowNode.class)))));
    }

    @Test
    public void testNotMergeDifferentOrdering()
    {
        @Language("SQL") String sql = "SELECT " +
                "SUM(extendedprice) OVER (PARTITION BY suppkey ORDER BY orderkey ROWS BETWEEN UNBOUNDED PRECEDING AND CURRENT ROW) sum_extendedprice_A, " +
                "SUM(quantity) over (PARTITION BY suppkey ORDER BY orderkey DESC ROWS BETWEEN UNBOUNDED PRECEDING AND CURRENT ROW) sum_quantity_C, " +
                "SUM(discount) over (PARTITION BY suppkey ORDER BY orderkey ROWS BETWEEN UNBOUNDED PRECEDING AND CURRENT ROW) sum_discount_A " +
                "FROM lineitem";

        Window windowC = new Window(
                ImmutableList.of(new SymbolReference("suppkey")),
                ImmutableList.of(new SortItem(new SymbolReference("orderkey"), SortItem.Ordering.DESCENDING, SortItem.NullOrdering.UNDEFINED)),
                Optional.of(commonFrame));

        assertUnitPlan(sql,
                anyTree(
                        window(ImmutableList.of(
                                functionCall("sum", windowC, false, "quantity")),
                                window(ImmutableList.of(
                                        functionCall("sum", windowA, false, "extendedprice"),
                                        functionCall("sum", windowA, false, "discount")),
                                        anyNot(WindowNode.class)))));
    }

    @Test
    public void testNotMergeDifferentNullOrdering()
    {
        @Language("SQL") String sql = "SELECT " +
                "SUM(extendedprice) OVER (PARTITION BY suppkey ORDER BY orderkey ROWS BETWEEN UNBOUNDED PRECEDING AND CURRENT ROW) sum_extendedprice_A, " +
                "SUM(quantity) OVER (PARTITION BY suppkey ORDER BY orderkey NULLS FIRST ROWS BETWEEN UNBOUNDED PRECEDING AND CURRENT ROW) sum_quantity_C, " +
                "SUM(discount) OVER (PARTITION BY suppkey ORDER BY orderkey ROWS BETWEEN UNBOUNDED PRECEDING AND CURRENT ROW) sum_discount_A " +
                "FROM lineitem";

        Window windowC = new Window(
                ImmutableList.of(new SymbolReference("suppkey")),
                ImmutableList.of(new SortItem(new SymbolReference("orderkey"), SortItem.Ordering.ASCENDING, SortItem.NullOrdering.FIRST)),
                Optional.of(commonFrame));

        assertUnitPlan(sql,
                anyTree(
                        window(ImmutableList.of(
                                functionCall("sum", windowC, false, "quantity")),
                                window(ImmutableList.of(
                                        functionCall("sum", windowA, false, "extendedprice"),
                                        functionCall("sum", windowA, false, "discount")),
                                        anyNot(WindowNode.class)))));
    }

    private void assertUnitPlan(@Language("SQL") String sql, PlanMatchPattern pattern)
    {
        Plan actualPlan = unitPlan(sql);
        queryRunner.inTransaction(transactionSession -> {
            PlanAssert.assertPlan(transactionSession, queryRunner.getMetadata(), actualPlan, pattern);
            return null;
        });
    }

    private Plan unitPlan(@Language("SQL") String sql)
    {
        FeaturesConfig featuresConfig = new FeaturesConfig()
                .setDistributedIndexJoinsEnabled(false)
                .setOptimizeHashGeneration(true);
        List<PlanOptimizer> optimizers = ImmutableList.of(
                        new UnaliasSymbolReferences(),
                        new PruneIdentityProjections(),
                        new MergeWindows(),
                        new PruneUnreferencedOutputs());
        return queryRunner.inTransaction(transactionSession -> queryRunner.createPlan(transactionSession, sql, featuresConfig, optimizers));
    }
}<|MERGE_RESOLUTION|>--- conflicted
+++ resolved
@@ -13,19 +13,17 @@
  */
 package com.facebook.presto.sql.planner.optimizations;
 
-import com.facebook.presto.sql.analyzer.FeaturesConfig;
+import com.facebook.presto.spi.block.SortOrder;
 import com.facebook.presto.sql.planner.Plan;
+import com.facebook.presto.sql.planner.assertions.BasePlanTest;
+import com.facebook.presto.sql.planner.assertions.ExpectedValueProvider;
 import com.facebook.presto.sql.planner.assertions.PlanAssert;
 import com.facebook.presto.sql.planner.assertions.PlanMatchPattern;
 import com.facebook.presto.sql.planner.plan.JoinNode;
 import com.facebook.presto.sql.planner.plan.WindowNode;
 import com.facebook.presto.sql.tree.FrameBound;
-import com.facebook.presto.sql.tree.SortItem;
-import com.facebook.presto.sql.tree.SymbolReference;
-import com.facebook.presto.sql.tree.Window;
 import com.facebook.presto.sql.tree.WindowFrame;
 import com.facebook.presto.testing.LocalQueryRunner;
-import com.facebook.presto.tpch.TpchConnectorFactory;
 import com.google.common.collect.ImmutableList;
 import com.google.common.collect.ImmutableMap;
 import org.intellij.lang.annotations.Language;
@@ -37,44 +35,71 @@
 import static com.facebook.presto.sql.planner.assertions.PlanMatchPattern.any;
 import static com.facebook.presto.sql.planner.assertions.PlanMatchPattern.anyNot;
 import static com.facebook.presto.sql.planner.assertions.PlanMatchPattern.anyTree;
+import static com.facebook.presto.sql.planner.assertions.PlanMatchPattern.expression;
+import static com.facebook.presto.sql.planner.assertions.PlanMatchPattern.filter;
 import static com.facebook.presto.sql.planner.assertions.PlanMatchPattern.functionCall;
 import static com.facebook.presto.sql.planner.assertions.PlanMatchPattern.join;
 import static com.facebook.presto.sql.planner.assertions.PlanMatchPattern.project;
+import static com.facebook.presto.sql.planner.assertions.PlanMatchPattern.specification;
+import static com.facebook.presto.sql.planner.assertions.PlanMatchPattern.tableScan;
 import static com.facebook.presto.sql.planner.assertions.PlanMatchPattern.window;
-import static com.facebook.presto.testing.TestingSession.testSessionBuilder;
 
 public class TestMergeWindows
+        extends BasePlanTest
 {
-    private final LocalQueryRunner queryRunner;
-    private final WindowFrame commonFrame;
-    private final Window windowA;
-    private final Window windowB;
+    private static final String SUPPKEY_ALIAS = "SUPPKEY";
+    private static final String ORDERKEY_ALIAS = "ORDERKEY";
+    private static final String SHIPDATE_ALIAS = "SHIPDATE";
+    private static final String QUANTITY_ALIAS = "QUANTITY";
+    private static final String DISCOUNT_ALIAS = "DISCOUNT";
+    private static final String EXTENDEDPRICE_ALIAS = "EXTENDEDPRICE";
+
+    private static final PlanMatchPattern LINEITEM_TABLESCAN_DOQSS = tableScan(
+            "lineitem",
+            ImmutableMap.of(QUANTITY_ALIAS, "quantity",
+                    DISCOUNT_ALIAS, "discount",
+                    SUPPKEY_ALIAS, "suppkey",
+                    ORDERKEY_ALIAS, "orderkey",
+                    SHIPDATE_ALIAS, "shipdate"));
+
+    private static final PlanMatchPattern LINEITEM_TABLESCAN_DOQS = tableScan(
+            "lineitem",
+            ImmutableMap.of(QUANTITY_ALIAS, "quantity",
+                    DISCOUNT_ALIAS, "discount",
+                    SUPPKEY_ALIAS, "suppkey",
+                    ORDERKEY_ALIAS, "orderkey"));
+
+    private static final PlanMatchPattern LINEITEM_TABLESCAN_DEOQS = tableScan(
+            "lineitem",
+            ImmutableMap.of(QUANTITY_ALIAS, "quantity",
+                    SUPPKEY_ALIAS, "suppkey",
+                    ORDERKEY_ALIAS, "orderkey",
+                    DISCOUNT_ALIAS, "discount",
+                    EXTENDEDPRICE_ALIAS, "extendedprice"));
+
+    private static final Optional<WindowFrame> COMMON_FRAME = Optional.of(new WindowFrame(
+        WindowFrame.Type.ROWS,
+                new FrameBound(FrameBound.Type.UNBOUNDED_PRECEDING),
+                Optional.of(new FrameBound(FrameBound.Type.CURRENT_ROW))));
+
+    private static final Optional<WindowFrame> UNSPECIFIED_FRAME = Optional.empty();
+
+    private final ExpectedValueProvider<WindowNode.Specification> specificationA;
+    private final ExpectedValueProvider<WindowNode.Specification> specificationB;
 
     public TestMergeWindows()
     {
-        this.queryRunner = new LocalQueryRunner(testSessionBuilder()
-                .setCatalog("local")
-                .setSchema("tiny")
-                .build());
-
-        queryRunner.createCatalog(queryRunner.getDefaultSession().getCatalog().get(),
-                new TpchConnectorFactory(1),
-                ImmutableMap.<String, String>of());
-
-        commonFrame = new WindowFrame(
-                WindowFrame.Type.ROWS,
-                new FrameBound(FrameBound.Type.UNBOUNDED_PRECEDING),
-                Optional.of(new FrameBound(FrameBound.Type.CURRENT_ROW)));
-
-        windowA = new Window(
-                ImmutableList.of(new SymbolReference("suppkey")),
-                ImmutableList.of(new SortItem(new SymbolReference("orderkey"), SortItem.Ordering.ASCENDING, SortItem.NullOrdering.UNDEFINED)),
-                Optional.of(commonFrame));
-
-        windowB = new Window(
-                ImmutableList.of(new SymbolReference("orderkey")),
-                ImmutableList.of(new SortItem(new SymbolReference("shipdate"), SortItem.Ordering.ASCENDING, SortItem.NullOrdering.UNDEFINED)),
-                Optional.of(commonFrame));
+        super();
+
+        specificationA = specification(
+                ImmutableList.of(SUPPKEY_ALIAS),
+                ImmutableList.of(ORDERKEY_ALIAS),
+                ImmutableMap.of(ORDERKEY_ALIAS, SortOrder.ASC_NULLS_LAST));
+
+        specificationB = specification(
+                ImmutableList.of(ORDERKEY_ALIAS),
+                ImmutableList.of(SHIPDATE_ALIAS),
+                ImmutableMap.of(SHIPDATE_ALIAS, SortOrder.ASC_NULLS_LAST));
     }
 
     /**
@@ -114,16 +139,6 @@
 
         PlanMatchPattern pattern =
                 anyTree(
-<<<<<<< HEAD
-                        window(ImmutableList.of(
-                                functionCall("sum", windowB, false, "quantity")),
-                                anyTree(
-                                        window(ImmutableList.of(
-                                                functionCall("sum", windowA, false, "quantity"),
-                                                functionCall("sum", windowA, false, "discount")),
-                                                anyNot(WindowNode.class,
-                                                        anyTree())))));
-=======
                         window(specificationA,
                                 ImmutableList.of(
                                         functionCall("sum", COMMON_FRAME, ImmutableList.of(QUANTITY_ALIAS)),
@@ -134,13 +149,8 @@
                                                         functionCall("sum", COMMON_FRAME, ImmutableList.of(QUANTITY_ALIAS))),
                                                 anyNot(WindowNode.class,
                                                         LINEITEM_TABLESCAN_DOQSS)))));  // should be anyTree(LINEITEM_TABLESCAN_DOQSS) but anyTree does not handle zero nodes case correctly
->>>>>>> 50c7a009
-
-        Plan actualPlan = queryRunner.inTransaction(transactionSession -> queryRunner.createPlan(transactionSession, sql));
-        queryRunner.inTransaction(transactionSession -> {
-            PlanAssert.assertPlan(transactionSession, queryRunner.getMetadata(), actualPlan, pattern);
-            return null;
-        });
+
+        assertPlan(sql, pattern);
     }
 
     @Test
@@ -154,12 +164,14 @@
 
         assertUnitPlan(sql,
                 anyTree(
-                        window(ImmutableList.of(
-                                functionCall("sum", windowB, false, "quantity")),
-                                window(ImmutableList.of(
-                                        functionCall("sum", windowA, false, "quantity"),
-                                        functionCall("sum", windowA, false, "discount")),
-                                        anyNot(WindowNode.class)))));
+                        window(specificationB,
+                                ImmutableList.of(
+                                functionCall("sum", COMMON_FRAME, ImmutableList.of(QUANTITY_ALIAS))),
+                                window(specificationA,
+                                        ImmutableList.of(
+                                        functionCall("sum", COMMON_FRAME, ImmutableList.of(QUANTITY_ALIAS)),
+                                        functionCall("sum", COMMON_FRAME, ImmutableList.of(DISCOUNT_ALIAS))),
+                                        LINEITEM_TABLESCAN_DOQSS))));
     }
 
     @Test
@@ -173,12 +185,15 @@
 
         assertUnitPlan(sql,
                 anyTree(
-                        window(ImmutableList.of(functionCall("sum", windowA, false, "discount")),
-                                window(ImmutableList.of(functionCall("lag", windowB, false, "quantity", "*", "*")),
-                                        project(
-                                                window(ImmutableList.of(
-                                                        functionCall("sum", windowA, false, "quantity")),
-                                                        any()))))));
+                        window(specificationA,
+                                ImmutableList.of(functionCall("sum", COMMON_FRAME, ImmutableList.of(DISCOUNT_ALIAS))),
+                                window(specificationB,
+                                        ImmutableList.of(functionCall("lag", COMMON_FRAME, ImmutableList.of(QUANTITY_ALIAS, "ONE", "ZERO"))),
+                                        project(ImmutableMap.of("ONE", expression("CAST(1 AS bigint)"), "ZERO", expression("0.0")),
+                                                window(specificationA,
+                                                        ImmutableList.of(
+                                                        functionCall("sum", COMMON_FRAME, ImmutableList.of(QUANTITY_ALIAS))),
+                                                        LINEITEM_TABLESCAN_DOQSS))))));
     }
 
     @Test
@@ -192,27 +207,29 @@
 
         assertUnitPlan(sql,
                 anyTree(
-                        window(ImmutableList.of(
-                                functionCall("sum", windowA, false, "discount"),
-                                functionCall("lag", windowA, false, "quantity", "*", "*")),
-                                project(
-                                        window(ImmutableList.of(
-                                                functionCall("sum", windowA, false, "quantity")),
-                                                any())))));
+                        window(specificationA,
+                                ImmutableList.of(
+                                functionCall("sum", COMMON_FRAME, ImmutableList.of(DISCOUNT_ALIAS)),
+                                functionCall("lag", COMMON_FRAME, ImmutableList.of(QUANTITY_ALIAS, "ONE", "ZERO"))),
+                                project(ImmutableMap.of("ONE", expression("CAST(1 AS bigint)"), "ZERO", expression("0.0")),
+                                        window(specificationA,
+                                                ImmutableList.of(
+                                                functionCall("sum", COMMON_FRAME, ImmutableList.of(QUANTITY_ALIAS))),
+                                                LINEITEM_TABLESCAN_DOQS)))));
     }
 
     @Test
     public void testIdenticalWindowSpecificationsDefaultFrame()
     {
-        Window windowC = new Window(
-                ImmutableList.of(new SymbolReference("suppkey")),
-                ImmutableList.of(new SortItem(new SymbolReference("orderkey"), SortItem.Ordering.ASCENDING, SortItem.NullOrdering.UNDEFINED)),
-                Optional.empty());
-
-        Window windowD = new Window(
-                ImmutableList.of(new SymbolReference("orderkey")),
-                ImmutableList.of(new SortItem(new SymbolReference("shipdate"), SortItem.Ordering.ASCENDING, SortItem.NullOrdering.UNDEFINED)),
-                Optional.empty());
+        ExpectedValueProvider<WindowNode.Specification> specificationC = specification(
+                ImmutableList.of(SUPPKEY_ALIAS),
+                ImmutableList.of(ORDERKEY_ALIAS),
+                ImmutableMap.of(ORDERKEY_ALIAS, SortOrder.ASC_NULLS_LAST));
+
+        ExpectedValueProvider<WindowNode.Specification> specificationD = specification(
+                ImmutableList.of(ORDERKEY_ALIAS),
+                ImmutableList.of(SHIPDATE_ALIAS),
+                ImmutableMap.of(SHIPDATE_ALIAS, SortOrder.ASC_NULLS_LAST));
 
         @Language("SQL") String sql = "SELECT " +
                 "SUM(quantity) OVER (PARTITION By suppkey ORDER BY orderkey), " +
@@ -222,36 +239,33 @@
 
         assertUnitPlan(sql,
                 anyTree(
-                        window(ImmutableList.of(
-                                functionCall("sum", windowD, false, "quantity")),
-                                window(ImmutableList.of(
-                                        functionCall("sum", windowC, false, "quantity"),
-                                        functionCall("sum", windowC, false, "discount")),
-                                        anyNot(WindowNode.class)))));
+                        window(specificationD,
+                                ImmutableList.of(
+                                functionCall("sum", UNSPECIFIED_FRAME, ImmutableList.of(QUANTITY_ALIAS))),
+                                window(specificationC,
+                                        ImmutableList.of(
+                                        functionCall("sum", UNSPECIFIED_FRAME, ImmutableList.of(QUANTITY_ALIAS)),
+                                        functionCall("sum", UNSPECIFIED_FRAME, ImmutableList.of(DISCOUNT_ALIAS))),
+                                        LINEITEM_TABLESCAN_DOQSS))));
     }
 
     @Test
     public void testMergeDifferentFrames()
     {
-        WindowFrame frameC = new WindowFrame(
+        Optional<WindowFrame> frameC = Optional.of(new WindowFrame(
                 WindowFrame.Type.ROWS,
                 new FrameBound(FrameBound.Type.UNBOUNDED_PRECEDING),
-                Optional.of(new FrameBound(FrameBound.Type.CURRENT_ROW)));
-
-        Window windowC = new Window(
-                ImmutableList.of(new SymbolReference("suppkey")),
-                ImmutableList.of(new SortItem(new SymbolReference("orderkey"), SortItem.Ordering.ASCENDING, SortItem.NullOrdering.UNDEFINED)),
-                Optional.of(frameC));
-
-        WindowFrame frameD = new WindowFrame(
+                Optional.of(new FrameBound(FrameBound.Type.CURRENT_ROW))));
+
+        ExpectedValueProvider<WindowNode.Specification> specificationC = specification(
+                ImmutableList.of(SUPPKEY_ALIAS),
+                ImmutableList.of(ORDERKEY_ALIAS),
+                ImmutableMap.of(ORDERKEY_ALIAS, SortOrder.ASC_NULLS_LAST));
+
+        Optional<WindowFrame> frameD = Optional.of(new WindowFrame(
                 WindowFrame.Type.ROWS,
                 new FrameBound(FrameBound.Type.CURRENT_ROW),
-                Optional.of(new FrameBound(FrameBound.Type.UNBOUNDED_FOLLOWING)));
-
-        Window windowD = new Window(
-                ImmutableList.of(new SymbolReference("suppkey")),
-                ImmutableList.of(new SortItem(new SymbolReference("orderkey"), SortItem.Ordering.ASCENDING, SortItem.NullOrdering.UNDEFINED)),
-                Optional.of(frameD));
+                Optional.of(new FrameBound(FrameBound.Type.UNBOUNDED_FOLLOWING))));
 
         @Language("SQL") String sql = "SELECT " +
                 "SUM(quantity) OVER (PARTITION BY suppkey ORDER BY orderkey ROWS BETWEEN UNBOUNDED PRECEDING AND CURRENT ROW) sum_quantity_C, " +
@@ -261,30 +275,26 @@
 
         assertUnitPlan(sql,
                 anyTree(
-                        window(ImmutableList.of(
-                                functionCall("avg", windowD, false, "quantity"),
-                                functionCall("sum", windowC, false, "discount"),
-                                functionCall("sum", windowC, false, "quantity")),
-                                any())));
+                        window(specificationC,
+                                ImmutableList.of(
+                                functionCall("avg", frameD, ImmutableList.of(QUANTITY_ALIAS)),
+                                functionCall("sum", frameC, ImmutableList.of(DISCOUNT_ALIAS)),
+                                functionCall("sum", frameC, ImmutableList.of(QUANTITY_ALIAS))),
+                                LINEITEM_TABLESCAN_DOQS)));
     }
 
     @Test
     public void testMergeDifferentFramesWithDefault()
     {
-        Window windowC = new Window(
-                ImmutableList.of(new SymbolReference("suppkey")),
-                ImmutableList.of(new SortItem(new SymbolReference("orderkey"), SortItem.Ordering.ASCENDING, SortItem.NullOrdering.UNDEFINED)),
-                Optional.empty());
-
-        WindowFrame frameD = new WindowFrame(
+        Optional<WindowFrame> frameD = Optional.of(new WindowFrame(
                 WindowFrame.Type.ROWS,
                 new FrameBound(FrameBound.Type.CURRENT_ROW),
-                Optional.of(new FrameBound(FrameBound.Type.UNBOUNDED_FOLLOWING)));
-
-        Window windowD = new Window(
-                ImmutableList.of(new SymbolReference("suppkey")),
-                ImmutableList.of(new SortItem(new SymbolReference("orderkey"), SortItem.Ordering.ASCENDING, SortItem.NullOrdering.UNDEFINED)),
-                Optional.of(frameD));
+                Optional.of(new FrameBound(FrameBound.Type.UNBOUNDED_FOLLOWING))));
+
+        ExpectedValueProvider<WindowNode.Specification> specificationD = specification(
+                ImmutableList.of(SUPPKEY_ALIAS),
+                ImmutableList.of(ORDERKEY_ALIAS),
+                ImmutableMap.of(ORDERKEY_ALIAS, SortOrder.ASC_NULLS_LAST));
 
         @Language("SQL") String sql = "SELECT " +
                 "SUM(quantity) OVER (PARTITION BY suppkey ORDER BY orderkey) sum_quantity_C, " +
@@ -294,83 +304,121 @@
 
         assertUnitPlan(sql,
                 anyTree(
-                        window(ImmutableList.of(
-                                functionCall("avg", windowD, false, "quantity"),
-                                functionCall("sum", windowC, false, "discount"),
-                                functionCall("sum", windowC, false, "quantity")),
-                                any())));
+                        window(specificationD,
+                                ImmutableList.of(
+                                functionCall("avg", frameD, ImmutableList.of(QUANTITY_ALIAS)),
+                                functionCall("sum", UNSPECIFIED_FRAME, ImmutableList.of(DISCOUNT_ALIAS)),
+                                functionCall("sum", UNSPECIFIED_FRAME, ImmutableList.of(QUANTITY_ALIAS))),
+                                LINEITEM_TABLESCAN_DOQS)));
     }
 
     @Test
     public void testNotMergeAcrossJoinBranches()
     {
+        String rOrderkeyAlias = "R_ORDERKEY";
+        String rShipdateAlias = "R_SHIPDATE";
+        String rQuantityAlias = "R_QUANTITY";
+
         @Language("SQL") String sql = "WITH foo AS (" +
                 "SELECT " +
                 "suppkey, orderkey, partkey, " +
-                "SUM(discount) OVER (PARTITION BY orderkey ORDER BY shipdate ROWS BETWEEN UNBOUNDED PRECEDING AND CURRENT ROW) a " +
+                "SUM(discount) OVER (PARTITION BY orderkey ORDER BY shipdate, quantity DESC ROWS BETWEEN UNBOUNDED PRECEDING AND CURRENT ROW) a " +
                 "FROM lineitem WHERE (partkey = 272 OR partkey = 273) AND suppkey > 50 " +
                 "), " +
                 "bar AS ( " +
                 "SELECT " +
                 "suppkey, orderkey, partkey, " +
-                "AVG(quantity) OVER (PARTITION BY orderkey ORDER BY shipdate ROWS BETWEEN UNBOUNDED PRECEDING AND CURRENT ROW) b " +
+                "AVG(quantity) OVER (PARTITION BY orderkey ORDER BY shipdate, quantity DESC ROWS BETWEEN UNBOUNDED PRECEDING AND CURRENT ROW) b " +
                 "FROM lineitem WHERE (partkey = 272 OR partkey = 273) AND suppkey > 50 " +
                 ")" +
                 "SELECT * FROM foo, bar WHERE foo.a = bar.b";
 
-        assertUnitPlan(sql,
-                anyTree(
-                        join(JoinNode.Type.INNER, ImmutableList.of(),
-                                any(
-                                        window(ImmutableList.of(functionCall("sum", "*")),
-                                                anyTree())),
-                                any(
-                                        window(ImmutableList.of(functionCall("avg", "*")),
-                                                anyTree())))));
+        ExpectedValueProvider<WindowNode.Specification> leftSpecification = specification(
+                ImmutableList.of(ORDERKEY_ALIAS),
+                ImmutableList.of(SHIPDATE_ALIAS, QUANTITY_ALIAS),
+                ImmutableMap.of(SHIPDATE_ALIAS, SortOrder.ASC_NULLS_LAST, QUANTITY_ALIAS, SortOrder.DESC_NULLS_LAST));
+
+        ExpectedValueProvider<WindowNode.Specification> rightSpecification = specification(
+                ImmutableList.of(rOrderkeyAlias),
+                ImmutableList.of(rShipdateAlias, rQuantityAlias),
+                ImmutableMap.of(rShipdateAlias, SortOrder.ASC_NULLS_LAST, rQuantityAlias, SortOrder.DESC_NULLS_LAST));
+
+        // Too many items in the map to call ImmutableMap.of() :-(
+        ImmutableMap.Builder<String, String> leftTableScanBuilder = ImmutableMap.builder();
+        leftTableScanBuilder.put(DISCOUNT_ALIAS, "discount");
+        leftTableScanBuilder.put(ORDERKEY_ALIAS, "orderkey");
+        leftTableScanBuilder.put("PARTKEY", "partkey");
+        leftTableScanBuilder.put(SUPPKEY_ALIAS, "suppkey");
+        leftTableScanBuilder.put(QUANTITY_ALIAS, "quantity");
+        leftTableScanBuilder.put(SHIPDATE_ALIAS, "shipdate");
+
+        PlanMatchPattern leftTableScan = tableScan("lineitem", leftTableScanBuilder.build());
+
+        PlanMatchPattern rightTableScan = tableScan(
+                "lineitem",
+                ImmutableMap.of(
+                        rOrderkeyAlias, "orderkey",
+                        "R_PARTKEY", "partkey",
+                        "R_SUPPKEY", "suppkey",
+                        rQuantityAlias, "quantity",
+                        rShipdateAlias, "shipdate"));
+
+        assertUnitPlan(sql,
+                anyTree(
+                        filter("SUM = AVG",
+                                join(JoinNode.Type.INNER, ImmutableList.of(),
+                                        any(
+                                                window(leftSpecification, ImmutableMap.of("SUM", functionCall("sum", COMMON_FRAME, ImmutableList.of(DISCOUNT_ALIAS))),
+                                                        any(
+                                                                leftTableScan))),
+                                        any(
+                                                window(rightSpecification, ImmutableMap.of("AVG", functionCall("avg", COMMON_FRAME, ImmutableList.of(rQuantityAlias))),
+                                                        any(
+                                                                rightTableScan)))))));
     }
 
     @Test
     public void testNotMergeDifferentPartition()
     {
         @Language("SQL") String sql = "SELECT " +
-                "SUM(extendedprice) OVER (PARTITION BY suppkey ORDER BY orderkey ROWS BETWEEN UNBOUNDED PRECEDING AND CURRENT ROW) sum_extendedprice_A, " +
+                "SUM(discount) OVER (PARTITION BY suppkey ORDER BY orderkey ROWS BETWEEN UNBOUNDED PRECEDING AND CURRENT ROW) sum_extendedprice_A, " +
                 "SUM(quantity) over (PARTITION BY quantity ORDER BY orderkey ROWS BETWEEN UNBOUNDED PRECEDING AND CURRENT ROW) sum_quantity_C " +
                 "FROM lineitem";
 
-        Window windowC = new Window(
-                ImmutableList.of(new SymbolReference("quantity")),
-                ImmutableList.of(new SortItem(new SymbolReference("orderkey"), SortItem.Ordering.ASCENDING, SortItem.NullOrdering.UNDEFINED)),
-                Optional.of(commonFrame));
-
-        assertUnitPlan(sql,
-                anyTree(
-                        window(ImmutableList.of(
-                                functionCall("sum", windowC, false, "quantity")),
-                                window(ImmutableList.of(
-                                        functionCall("sum", windowA, false, "extendedprice")),
-                                        anyNot(WindowNode.class)))));
+        ExpectedValueProvider<WindowNode.Specification> specificationC = specification(
+                ImmutableList.of(QUANTITY_ALIAS),
+                ImmutableList.of(ORDERKEY_ALIAS),
+                ImmutableMap.of(ORDERKEY_ALIAS, SortOrder.ASC_NULLS_LAST));
+
+        assertUnitPlan(sql,
+                anyTree(
+                        window(specificationC, ImmutableList.of(
+                                functionCall("sum", COMMON_FRAME, ImmutableList.of(QUANTITY_ALIAS))),
+                                window(specificationA, ImmutableList.of(
+                                        functionCall("sum", COMMON_FRAME, ImmutableList.of(DISCOUNT_ALIAS))),
+                                        LINEITEM_TABLESCAN_DOQS))));
     }
 
     @Test
     public void testNotMergeDifferentOrderBy()
     {
         @Language("SQL") String sql = "SELECT " +
-                "SUM(extendedprice) OVER (PARTITION BY suppkey ORDER BY orderkey ROWS BETWEEN UNBOUNDED PRECEDING AND CURRENT ROW) sum_extendedprice_A, " +
+                "SUM(discount) OVER (PARTITION BY suppkey ORDER BY orderkey ROWS BETWEEN UNBOUNDED PRECEDING AND CURRENT ROW) sum_extendedprice_A, " +
                 "SUM(quantity) OVER (PARTITION BY suppkey ORDER BY quantity ROWS BETWEEN UNBOUNDED PRECEDING AND CURRENT ROW) sum_quantity_C " +
                 "FROM lineitem";
 
-        Window windowC = new Window(
-                ImmutableList.of(new SymbolReference("suppkey")),
-                ImmutableList.of(new SortItem(new SymbolReference("quantity"), SortItem.Ordering.ASCENDING, SortItem.NullOrdering.UNDEFINED)),
-                Optional.of(commonFrame));
-
-        assertUnitPlan(sql,
-                anyTree(
-                        window(ImmutableList.of(
-                                functionCall("sum", windowC, false, "quantity")),
-                                window(ImmutableList.of(
-                                        functionCall("sum", windowA, false, "extendedprice")),
-                                        anyNot(WindowNode.class)))));
+       ExpectedValueProvider<WindowNode.Specification> specificationC = specification(
+                ImmutableList.of(SUPPKEY_ALIAS),
+                ImmutableList.of(QUANTITY_ALIAS),
+                ImmutableMap.of(QUANTITY_ALIAS, SortOrder.ASC_NULLS_LAST));
+
+        assertUnitPlan(sql,
+                anyTree(
+                        window(specificationC, ImmutableList.of(
+                                functionCall("sum", COMMON_FRAME, ImmutableList.of(QUANTITY_ALIAS))),
+                                window(specificationA, ImmutableList.of(
+                                        functionCall("sum", COMMON_FRAME, ImmutableList.of(DISCOUNT_ALIAS))),
+                                        LINEITEM_TABLESCAN_DOQS))));
     }
 
     @Test
@@ -382,19 +430,19 @@
                 "SUM(discount) over (PARTITION BY suppkey ORDER BY orderkey ROWS BETWEEN UNBOUNDED PRECEDING AND CURRENT ROW) sum_discount_A " +
                 "FROM lineitem";
 
-        Window windowC = new Window(
-                ImmutableList.of(new SymbolReference("suppkey")),
-                ImmutableList.of(new SortItem(new SymbolReference("orderkey"), SortItem.Ordering.DESCENDING, SortItem.NullOrdering.UNDEFINED)),
-                Optional.of(commonFrame));
-
-        assertUnitPlan(sql,
-                anyTree(
-                        window(ImmutableList.of(
-                                functionCall("sum", windowC, false, "quantity")),
-                                window(ImmutableList.of(
-                                        functionCall("sum", windowA, false, "extendedprice"),
-                                        functionCall("sum", windowA, false, "discount")),
-                                        anyNot(WindowNode.class)))));
+       ExpectedValueProvider<WindowNode.Specification> specificationC = specification(
+                ImmutableList.of(SUPPKEY_ALIAS),
+                ImmutableList.of(ORDERKEY_ALIAS),
+                ImmutableMap.of(ORDERKEY_ALIAS, SortOrder.DESC_NULLS_LAST));
+
+        assertUnitPlan(sql,
+                anyTree(
+                        window(specificationC, ImmutableList.of(
+                                functionCall("sum", COMMON_FRAME, ImmutableList.of(QUANTITY_ALIAS))),
+                                window(specificationA, ImmutableList.of(
+                                        functionCall("sum", COMMON_FRAME, ImmutableList.of(EXTENDEDPRICE_ALIAS)),
+                                        functionCall("sum", COMMON_FRAME, ImmutableList.of(DISCOUNT_ALIAS))),
+                                        LINEITEM_TABLESCAN_DEOQS))));
     }
 
     @Test
@@ -406,40 +454,33 @@
                 "SUM(discount) OVER (PARTITION BY suppkey ORDER BY orderkey ROWS BETWEEN UNBOUNDED PRECEDING AND CURRENT ROW) sum_discount_A " +
                 "FROM lineitem";
 
-        Window windowC = new Window(
-                ImmutableList.of(new SymbolReference("suppkey")),
-                ImmutableList.of(new SortItem(new SymbolReference("orderkey"), SortItem.Ordering.ASCENDING, SortItem.NullOrdering.FIRST)),
-                Optional.of(commonFrame));
-
-        assertUnitPlan(sql,
-                anyTree(
-                        window(ImmutableList.of(
-                                functionCall("sum", windowC, false, "quantity")),
-                                window(ImmutableList.of(
-                                        functionCall("sum", windowA, false, "extendedprice"),
-                                        functionCall("sum", windowA, false, "discount")),
-                                        anyNot(WindowNode.class)))));
+       ExpectedValueProvider<WindowNode.Specification> specificationC = specification(
+                ImmutableList.of(SUPPKEY_ALIAS),
+                ImmutableList.of(ORDERKEY_ALIAS),
+                ImmutableMap.of(ORDERKEY_ALIAS, SortOrder.ASC_NULLS_FIRST));
+
+        assertUnitPlan(sql,
+                anyTree(
+                        window(specificationC, ImmutableList.of(
+                                functionCall("sum", COMMON_FRAME, ImmutableList.of(QUANTITY_ALIAS))),
+                                window(specificationA, ImmutableList.of(
+                                        functionCall("sum", COMMON_FRAME, ImmutableList.of(EXTENDEDPRICE_ALIAS)),
+                                        functionCall("sum", COMMON_FRAME, ImmutableList.of(DISCOUNT_ALIAS))),
+                                        LINEITEM_TABLESCAN_DEOQS))));
     }
 
     private void assertUnitPlan(@Language("SQL") String sql, PlanMatchPattern pattern)
     {
-        Plan actualPlan = unitPlan(sql);
+        LocalQueryRunner queryRunner = getQueryRunner();
+        List<PlanOptimizer> optimizers = ImmutableList.of(
+                new UnaliasSymbolReferences(),
+                new PruneIdentityProjections(),
+                new MergeWindows(),
+                new PruneUnreferencedOutputs());
         queryRunner.inTransaction(transactionSession -> {
+            Plan actualPlan = queryRunner.createPlan(transactionSession, sql, optimizers);
             PlanAssert.assertPlan(transactionSession, queryRunner.getMetadata(), actualPlan, pattern);
             return null;
         });
     }
-
-    private Plan unitPlan(@Language("SQL") String sql)
-    {
-        FeaturesConfig featuresConfig = new FeaturesConfig()
-                .setDistributedIndexJoinsEnabled(false)
-                .setOptimizeHashGeneration(true);
-        List<PlanOptimizer> optimizers = ImmutableList.of(
-                        new UnaliasSymbolReferences(),
-                        new PruneIdentityProjections(),
-                        new MergeWindows(),
-                        new PruneUnreferencedOutputs());
-        return queryRunner.inTransaction(transactionSession -> queryRunner.createPlan(transactionSession, sql, featuresConfig, optimizers));
-    }
 }