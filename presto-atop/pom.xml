--- conflicted
+++ resolved
@@ -5,11 +5,7 @@
     <parent>
         <groupId>com.facebook.presto</groupId>
         <artifactId>presto-root</artifactId>
-<<<<<<< HEAD
-        <version>0.157-tw-0.30</version>
-=======
-        <version>0.166</version>
->>>>>>> 50c7a009
+        <version>0.166-tw-0.31</version>
     </parent>
 
     <artifactId>presto-atop</artifactId>
