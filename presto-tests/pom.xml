--- conflicted
+++ resolved
@@ -5,11 +5,7 @@
     <parent>
         <artifactId>presto-root</artifactId>
         <groupId>com.facebook.presto</groupId>
-<<<<<<< HEAD
-        <version>0.157-tw-0.30</version>
-=======
-        <version>0.166</version>
->>>>>>> 50c7a009
+        <version>0.166-tw-0.31</version>
     </parent>
 
     <artifactId>presto-tests</artifactId>
@@ -203,13 +199,32 @@
                 <groupId>org.apache.maven.plugins</groupId>
                 <artifactId>maven-surefire-plugin</artifactId>
                 <configuration>
+                    <!-- these tests take a very long time so only run them in the CI server -->
                     <excludes>
                         <exclude>**/TestDistributedQueriesNoHashGeneration.java</exclude>
                         <exclude>**/TestLocalQueries.java</exclude>
                         <exclude>**/TestLocalQueriesIndexed.java</exclude>
+                        <exclude>**/TestLocalBinarySpilledQueries.java</exclude>
                     </excludes>
                 </configuration>
             </plugin>
         </plugins>
     </build>
+
+    <profiles>
+        <profile>
+            <id>ci</id>
+            <build>
+                <plugins>
+                    <plugin>
+                        <groupId>org.apache.maven.plugins</groupId>
+                        <artifactId>maven-surefire-plugin</artifactId>
+                        <configuration>
+                            <excludes combine.self="override" />
+                        </configuration>
+                    </plugin>
+                </plugins>
+            </build>
+        </profile>
+    </profiles>
 </project>