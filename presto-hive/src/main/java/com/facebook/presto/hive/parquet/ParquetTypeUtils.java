--- conflicted
+++ resolved
@@ -37,7 +37,6 @@
         return null;
     }
 
-<<<<<<< HEAD
     /**
      * Find the column type by name using returning the first match with the following logic:
      * <ul>
@@ -58,7 +57,8 @@
             type = getParquetTypeByName(name.substring(0, name.length() - 1), messageType);
         }
         return type;
-=======
+    }
+
     public static ParquetEncoding getParquetEncoding(Encoding encoding)
     {
         switch (encoding) {
@@ -81,7 +81,6 @@
             default:
                 throw new ParquetDecodingException("Unsupported Parquet encoding: " + encoding);
         }
->>>>>>> df40d625
     }
 
     private static parquet.schema.Type getParquetTypeByName(String columnName, MessageType messageType)
