--- conflicted
+++ resolved
@@ -25,6 +25,7 @@
 
 import static com.facebook.presto.hive.HiveColumnHandle.ColumnType.HIDDEN;
 import static com.facebook.presto.hive.HiveColumnHandle.ColumnType.PARTITION_KEY;
+import static com.facebook.presto.hive.HiveType.HIVE_INT;
 import static com.facebook.presto.hive.HiveType.HIVE_LONG;
 import static com.facebook.presto.hive.HiveType.HIVE_STRING;
 import static com.facebook.presto.hive.util.Types.checkType;
@@ -40,6 +41,11 @@
     public static final String PATH_COLUMN_NAME = "$path";
     public static final HiveType PATH_HIVE_TYPE = HIVE_STRING;
     public static final TypeSignature PATH_TYPE_SIGNATURE = PATH_HIVE_TYPE.getTypeSignature();
+
+    public static final int BUCKET_COLUMN_INDEX = -12;
+    public static final String BUCKET_COLUMN_NAME = "$bucket";
+    public static final HiveType BUCKET_HIVE_TYPE = HIVE_INT;
+    public static final TypeSignature BUCKET_TYPE_SIGNATURE = BUCKET_HIVE_TYPE.getTypeSignature();
 
     private static final String UPDATE_ROW_ID_COLUMN_NAME = "$shard_row_id";
 
@@ -193,16 +199,18 @@
         return new HiveColumnHandle(connectorId, PATH_COLUMN_NAME, PATH_HIVE_TYPE, PATH_TYPE_SIGNATURE, PATH_COLUMN_INDEX, HIDDEN, Optional.empty());
     }
 
-<<<<<<< HEAD
-=======
     public static HiveColumnHandle bucketColumnHandle(String connectorId)
     {
         return new HiveColumnHandle(connectorId, BUCKET_COLUMN_NAME, BUCKET_HIVE_TYPE, BUCKET_TYPE_SIGNATURE, BUCKET_COLUMN_INDEX, HIDDEN, Optional.empty());
     }
 
->>>>>>> 50c7a009
     public static boolean isPathColumnHandle(HiveColumnHandle column)
     {
         return column.getHiveColumnIndex() == PATH_COLUMN_INDEX;
     }
+
+    public static boolean isBucketColumnHandle(HiveColumnHandle column)
+    {
+        return column.getHiveColumnIndex() == BUCKET_COLUMN_INDEX;
+    }
 }