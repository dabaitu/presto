/*
 * Licensed under the Apache License, Version 2.0 (the "License");
 * you may not use this file except in compliance with the License.
 * You may obtain a copy of the License at
 *
 *     http://www.apache.org/licenses/LICENSE-2.0
 *
 * Unless required by applicable law or agreed to in writing, software
 * distributed under the License is distributed on an "AS IS" BASIS,
 * WITHOUT WARRANTIES OR CONDITIONS OF ANY KIND, either express or implied.
 * See the License for the specific language governing permissions and
 * limitations under the License.
 */
package com.facebook.presto.hive;

import org.apache.hadoop.conf.Configuration;

import javax.inject.Inject;

import java.net.URI;

import static java.util.Objects.requireNonNull;

public class HiveHdfsConfiguration
        implements HdfsConfiguration
{
<<<<<<< HEAD
=======
    private static final Configuration INITIAL_CONFIGURATION;

    static {
        Configuration.addDefaultResource("hdfs-default.xml");
        Configuration.addDefaultResource("hdfs-site.xml");

        // must not be transitively reloaded during the future loading of various Hadoop modules
        // all the required default resources must be declared above
        INITIAL_CONFIGURATION = new Configuration(false);
        Configuration defaultConfiguration = new Configuration();
        for (Map.Entry<String, String> entry : defaultConfiguration) {
            INITIAL_CONFIGURATION.set(entry.getKey(), entry.getValue());
        }
    }

>>>>>>> 15eece69
    @SuppressWarnings("ThreadLocalNotStaticFinal")
    private final ThreadLocal<Configuration> hadoopConfiguration = new ThreadLocal<Configuration>()
    {
        @Override
        protected Configuration initialValue()
        {
<<<<<<< HEAD
            Configuration config = new Configuration();
=======
            Configuration config = new Configuration(false);
            for (Map.Entry<String, String> entry : INITIAL_CONFIGURATION) {
                config.set(entry.getKey(), entry.getValue());
            }
>>>>>>> 15eece69
            updater.updateConfiguration(config);
            return config;
        }
    };

    private final HdfsConfigurationUpdater updater;

    @Inject
    public HiveHdfsConfiguration(HdfsConfigurationUpdater updater)
    {
        this.updater = requireNonNull(updater, "updater is null");
    }

    @Override
    public Configuration getConfiguration(URI uri)
    {
        // use the same configuration for everything
        return hadoopConfiguration.get();
    }
}<|MERGE_RESOLUTION|>--- conflicted
+++ resolved
@@ -24,8 +24,6 @@
 public class HiveHdfsConfiguration
         implements HdfsConfiguration
 {
-<<<<<<< HEAD
-=======
     private static final Configuration INITIAL_CONFIGURATION;
 
     static {
@@ -41,21 +39,16 @@
         }
     }
 
->>>>>>> 15eece69
     @SuppressWarnings("ThreadLocalNotStaticFinal")
     private final ThreadLocal<Configuration> hadoopConfiguration = new ThreadLocal<Configuration>()
     {
         @Override
         protected Configuration initialValue()
         {
-<<<<<<< HEAD
-            Configuration config = new Configuration();
-=======
             Configuration config = new Configuration(false);
             for (Map.Entry<String, String> entry : INITIAL_CONFIGURATION) {
                 config.set(entry.getKey(), entry.getValue());
             }
->>>>>>> 15eece69
             updater.updateConfiguration(config);
             return config;
         }
