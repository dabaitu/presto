/*
 * Licensed under the Apache License, Version 2.0 (the "License");
 * you may not use this file except in compliance with the License.
 * You may obtain a copy of the License at
 *
 *     http://www.apache.org/licenses/LICENSE-2.0
 *
 * Unless required by applicable law or agreed to in writing, software
 * distributed under the License is distributed on an "AS IS" BASIS,
 * WITHOUT WARRANTIES OR CONDITIONS OF ANY KIND, either express or implied.
 * See the License for the specific language governing permissions and
 * limitations under the License.
 */
package com.facebook.presto.hive;

import com.facebook.presto.spi.ConnectorSession;
import com.facebook.presto.spi.session.PropertyMetadata;
import com.google.common.collect.ImmutableList;
import io.airlift.units.DataSize;

import javax.inject.Inject;

import java.util.List;

import static com.facebook.presto.spi.session.PropertyMetadata.booleanSessionProperty;
import static com.facebook.presto.spi.type.VarcharType.createUnboundedVarcharType;

public final class HiveSessionProperties
{
    private static final String FORCE_LOCAL_SCHEDULING = "force_local_scheduling";
    private static final String ORC_BLOOM_FILTERS_ENABLED = "orc_bloom_filters_enabled";
    private static final String ORC_MAX_MERGE_DISTANCE = "orc_max_merge_distance";
    private static final String ORC_MAX_BUFFER_SIZE = "orc_max_buffer_size";
    private static final String ORC_STREAM_BUFFER_SIZE = "orc_stream_buffer_size";
    private static final String PARQUET_PREDICATE_PUSHDOWN_ENABLED = "parquet_predicate_pushdown_enabled";
    private static final String PARQUET_OPTIMIZED_READER_ENABLED = "parquet_optimized_reader_enabled";
<<<<<<< HEAD
    private static final String READ_AS_QUERY_USER = "read_as_query_user";
=======
    private static final String MAX_SPLIT_SIZE = "max_split_size";
    private static final String MAX_INITIAL_SPLIT_SIZE = "max_initial_split_size";
    private static final String RCFILE_OPTIMIZED_READER_ENABLED = "rcfile_optimized_reader_enabled";
>>>>>>> 25dca519

    private final List<PropertyMetadata<?>> sessionProperties;

    @Inject
    public HiveSessionProperties(HiveClientConfig config)
    {
        sessionProperties = ImmutableList.of(
                booleanSessionProperty(
                        FORCE_LOCAL_SCHEDULING,
                        "Only schedule splits on workers colocated with data node",
                        config.isForceLocalScheduling(),
                        false),
                booleanSessionProperty(
<<<<<<< HEAD
                        READ_AS_QUERY_USER,
                        "Query reads happen as the user submitting the query",
                        config.getReadAsQueryUser(),
                        true),
=======
                        ORC_BLOOM_FILTERS_ENABLED,
                        "ORC: Enable bloom filters for predicate pushdown",
                        config.isOrcBloomFiltersEnabled(),
                        false),
>>>>>>> 25dca519
                dataSizeSessionProperty(
                        ORC_MAX_MERGE_DISTANCE,
                        "ORC: Maximum size of gap between two reads to merge into a single read",
                        config.getOrcMaxMergeDistance(),
                        false),
                dataSizeSessionProperty(
                        ORC_MAX_BUFFER_SIZE,
                        "ORC: Maximum size of a single read",
                        config.getOrcMaxBufferSize(),
                        false),
                dataSizeSessionProperty(
                        ORC_STREAM_BUFFER_SIZE,
                        "ORC: Size of buffer for streaming reads",
                        config.getOrcStreamBufferSize(),
                        false),
                booleanSessionProperty(
                        PARQUET_OPTIMIZED_READER_ENABLED,
                        "Experimental: Parquet: Enable optimized reader",
                        config.isParquetOptimizedReaderEnabled(),
                        false),
                booleanSessionProperty(
                        PARQUET_PREDICATE_PUSHDOWN_ENABLED,
                        "Experimental: Parquet: Enable predicate pushdown for Parquet",
                        config.isParquetPredicatePushdownEnabled(),
                        false),
                dataSizeSessionProperty(
                        MAX_SPLIT_SIZE,
                        "Max split size",
                        config.getMaxSplitSize(),
                        true),
                dataSizeSessionProperty(
                        MAX_INITIAL_SPLIT_SIZE,
                        "Max initial split size",
                        config.getMaxInitialSplitSize(),
                        true),
                booleanSessionProperty(
                        RCFILE_OPTIMIZED_READER_ENABLED,
                        "Experimental: RCFile: Enable optimized reader",
                        config.isRcfileOptimizedReaderEnabled(),
                        false));
    }

    public List<PropertyMetadata<?>> getSessionProperties()
    {
        return sessionProperties;
    }

    public static boolean isForceLocalScheduling(ConnectorSession session)
    {
        return session.getProperty(FORCE_LOCAL_SCHEDULING, Boolean.class);
    }

    public static boolean isParquetOptimizedReaderEnabled(ConnectorSession session)
    {
        return session.getProperty(PARQUET_OPTIMIZED_READER_ENABLED, Boolean.class);
    }

    public static boolean isOrcBloomFiltersEnabled(ConnectorSession session)
    {
        return session.getProperty(ORC_BLOOM_FILTERS_ENABLED, Boolean.class);
    }

    public static DataSize getOrcMaxMergeDistance(ConnectorSession session)
    {
        return session.getProperty(ORC_MAX_MERGE_DISTANCE, DataSize.class);
    }

    public static DataSize getOrcMaxBufferSize(ConnectorSession session)
    {
        return session.getProperty(ORC_MAX_BUFFER_SIZE, DataSize.class);
    }

    public static DataSize getOrcStreamBufferSize(ConnectorSession session)
    {
        return session.getProperty(ORC_STREAM_BUFFER_SIZE, DataSize.class);
    }

    public static boolean isParquetPredicatePushdownEnabled(ConnectorSession session)
    {
        return session.getProperty(PARQUET_PREDICATE_PUSHDOWN_ENABLED, Boolean.class);
    }

<<<<<<< HEAD
    public static boolean getReadAsQueryUser(ConnectorSession session)
    {
        return session.getProperty(READ_AS_QUERY_USER, Boolean.class);
=======
    public static DataSize getMaxSplitSize(ConnectorSession session)
    {
        return session.getProperty(MAX_SPLIT_SIZE, DataSize.class);
    }

    public static DataSize getMaxInitialSplitSize(ConnectorSession session)
    {
        return session.getProperty(MAX_INITIAL_SPLIT_SIZE, DataSize.class);
    }

    public static boolean isRcfileOptimizedReaderEnabled(ConnectorSession session)
    {
        return session.getProperty(RCFILE_OPTIMIZED_READER_ENABLED, Boolean.class);
>>>>>>> 25dca519
    }

    public static PropertyMetadata<DataSize> dataSizeSessionProperty(String name, String description, DataSize defaultValue, boolean hidden)
    {
        return new PropertyMetadata<>(
                name,
                description,
                createUnboundedVarcharType(),
                DataSize.class,
                defaultValue,
                hidden,
                value -> DataSize.valueOf((String) value),
                DataSize::toString);
    }
}<|MERGE_RESOLUTION|>--- conflicted
+++ resolved
@@ -34,13 +34,10 @@
     private static final String ORC_STREAM_BUFFER_SIZE = "orc_stream_buffer_size";
     private static final String PARQUET_PREDICATE_PUSHDOWN_ENABLED = "parquet_predicate_pushdown_enabled";
     private static final String PARQUET_OPTIMIZED_READER_ENABLED = "parquet_optimized_reader_enabled";
-<<<<<<< HEAD
     private static final String READ_AS_QUERY_USER = "read_as_query_user";
-=======
     private static final String MAX_SPLIT_SIZE = "max_split_size";
     private static final String MAX_INITIAL_SPLIT_SIZE = "max_initial_split_size";
     private static final String RCFILE_OPTIMIZED_READER_ENABLED = "rcfile_optimized_reader_enabled";
->>>>>>> 25dca519
 
     private final List<PropertyMetadata<?>> sessionProperties;
 
@@ -54,17 +51,15 @@
                         config.isForceLocalScheduling(),
                         false),
                 booleanSessionProperty(
-<<<<<<< HEAD
                         READ_AS_QUERY_USER,
                         "Query reads happen as the user submitting the query",
                         config.getReadAsQueryUser(),
                         true),
-=======
+                booleanSessionProperty(
                         ORC_BLOOM_FILTERS_ENABLED,
                         "ORC: Enable bloom filters for predicate pushdown",
                         config.isOrcBloomFiltersEnabled(),
                         false),
->>>>>>> 25dca519
                 dataSizeSessionProperty(
                         ORC_MAX_MERGE_DISTANCE,
                         "ORC: Maximum size of gap between two reads to merge into a single read",
@@ -147,11 +142,11 @@
         return session.getProperty(PARQUET_PREDICATE_PUSHDOWN_ENABLED, Boolean.class);
     }
 
-<<<<<<< HEAD
     public static boolean getReadAsQueryUser(ConnectorSession session)
     {
         return session.getProperty(READ_AS_QUERY_USER, Boolean.class);
-=======
+    }
+
     public static DataSize getMaxSplitSize(ConnectorSession session)
     {
         return session.getProperty(MAX_SPLIT_SIZE, DataSize.class);
@@ -165,7 +160,6 @@
     public static boolean isRcfileOptimizedReaderEnabled(ConnectorSession session)
     {
         return session.getProperty(RCFILE_OPTIMIZED_READER_ENABLED, Boolean.class);
->>>>>>> 25dca519
     }
 
     public static PropertyMetadata<DataSize> dataSizeSessionProperty(String name, String description, DataSize defaultValue, boolean hidden)
