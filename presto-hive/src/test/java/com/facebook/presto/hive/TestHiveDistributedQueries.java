--- conflicted
+++ resolved
@@ -13,10 +13,15 @@
  */
 package com.facebook.presto.hive;
 
+import com.facebook.presto.testing.MaterializedResult;
 import com.facebook.presto.tests.AbstractTestDistributedQueries;
+import org.testng.annotations.Test;
 
 import static com.facebook.presto.hive.HiveQueryRunner.createQueryRunner;
+import static com.facebook.presto.spi.type.CharType.createCharType;
+import static com.facebook.presto.testing.MaterializedResult.resultBuilder;
 import static io.airlift.tpch.TpchTable.getTables;
+import static org.testng.Assert.assertEquals;
 
 public class TestHiveDistributedQueries
         extends AbstractTestDistributedQueries
@@ -33,24 +38,6 @@
         // Hive connector currently does not support row-by-row delete
     }
 
-<<<<<<< HEAD
-    @Override
-    public void testAddColumn()
-    {
-        // Hive connector currently does not support schema change
-    }
-
-    @Override
-    public void testRenameColumn()
-    {
-        // Hive connector currently does not support schema change
-    }
-
-    @Override
-    public void testRenameTable()
-    {
-        // Hive connector currently does not support table rename
-=======
     @Test
     public void testOrderByChar()
             throws Exception
@@ -73,6 +60,5 @@
                 .build();
 
         assertEquals(actual, expected);
->>>>>>> 50c7a009
     }
 }