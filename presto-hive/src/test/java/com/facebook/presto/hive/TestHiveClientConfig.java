/*
 * Licensed under the Apache License, Version 2.0 (the "License");
 * you may not use this file except in compliance with the License.
 * You may obtain a copy of the License at
 *
 *     http://www.apache.org/licenses/LICENSE-2.0
 *
 * Unless required by applicable law or agreed to in writing, software
 * distributed under the License is distributed on an "AS IS" BASIS,
 * WITHOUT WARRANTIES OR CONDITIONS OF ANY KIND, either express or implied.
 * See the License for the specific language governing permissions and
 * limitations under the License.
 */
package com.facebook.presto.hive;

import com.google.common.base.StandardSystemProperty;
import com.google.common.collect.ImmutableList;
import com.google.common.collect.ImmutableMap;
import com.google.common.net.HostAndPort;
import io.airlift.configuration.testing.ConfigAssertions;
import io.airlift.units.DataSize;
import io.airlift.units.DataSize.Unit;
import io.airlift.units.Duration;
import org.testng.annotations.Test;

import java.io.File;
import java.util.Map;
import java.util.TimeZone;
import java.util.concurrent.TimeUnit;

import static com.facebook.presto.hive.TestHiveUtil.nonDefaultTimeZone;

public class TestHiveClientConfig
{
    @Test
    public void testDefaults()
    {
        ConfigAssertions.assertRecordedDefaults(ConfigAssertions.recordDefaults(HiveClientConfig.class)
                .setTimeZone(TimeZone.getDefault().getID())
                .setMaxSplitSize(new DataSize(64, Unit.MEGABYTE))
                .setMaxOutstandingSplits(1_000)
                .setMaxSplitIteratorThreads(1_000)
                .setAllowAddColumn(false)
                .setAllowDropTable(false)
                .setAllowRenameTable(false)
                .setAllowRenameColumn(false)
                .setAllowCorruptWritesForTesting(false)
                .setMetastoreCacheTtl(new Duration(1, TimeUnit.HOURS))
                .setMetastoreRefreshInterval(new Duration(1, TimeUnit.SECONDS))
                .setMaxMetastoreRefreshThreads(100)
                .setMetastoreSocksProxy(null)
                .setMetastoreTimeout(new Duration(10, TimeUnit.SECONDS))
                .setMinPartitionBatchSize(10)
                .setMaxPartitionBatchSize(100)
                .setMaxInitialSplits(200)
                .setMaxInitialSplitSize(new DataSize(32, Unit.MEGABYTE))
                .setDomainCompactionThreshold(100)
                .setForceLocalScheduling(false)
                .setMaxConcurrentFileRenames(20)
                .setRecursiveDirWalkerEnabled(false)
                .setDfsTimeout(new Duration(10, TimeUnit.SECONDS))
                .setDfsConnectTimeout(new Duration(500, TimeUnit.MILLISECONDS))
                .setDfsConnectMaxRetries(5)
                .setVerifyChecksum(true)
                .setDomainSocketPath(null)
                .setResourceConfigFiles((String) null)
                .setHiveStorageFormat(HiveStorageFormat.RCBINARY)
                .setHiveCompressionCodec(HiveCompressionCodec.GZIP)
                .setRespectTableFormat(true)
                .setReadAsQueryUser(false)
                .setImmutablePartitions(false)
                .setMaxPartitionsPerWriter(100)
                .setUseParquetColumnNames(false)
                .setUseOrcColumnNames(false)
                .setS3AwsAccessKey(null)
                .setS3AwsSecretKey(null)
                .setS3UseInstanceCredentials(true)
                .setS3SslEnabled(true)
                .setS3SseEnabled(false)
                .setS3MaxClientRetries(3)
                .setS3MaxErrorRetries(10)
                .setS3MaxBackoffTime(new Duration(10, TimeUnit.MINUTES))
                .setS3MaxRetryTime(new Duration(10, TimeUnit.MINUTES))
                .setS3ConnectTimeout(new Duration(5, TimeUnit.SECONDS))
                .setS3SocketTimeout(new Duration(5, TimeUnit.SECONDS))
                .setS3MultipartMinFileSize(new DataSize(16, Unit.MEGABYTE))
                .setS3MultipartMinPartSize(new DataSize(5, Unit.MEGABYTE))
                .setS3MaxConnections(500)
                .setS3StagingDirectory(new File(StandardSystemProperty.JAVA_IO_TMPDIR.value()))
                .setPinS3ClientToCurrentRegion(false)
                .setParquetPredicatePushdownEnabled(false)
                .setParquetOptimizedReaderEnabled(false)
                .setAssumeCanonicalPartitionKeys(false)
                .setOrcMaxMergeDistance(new DataSize(1, Unit.MEGABYTE))
                .setOrcMaxBufferSize(new DataSize(8, Unit.MEGABYTE))
                .setOrcStreamBufferSize(new DataSize(8, Unit.MEGABYTE)));
    }

    @Test
    public void testExplicitPropertyMappings()
    {
        Map<String, String> properties = new ImmutableMap.Builder<String, String>()
                .put("hive.time-zone", nonDefaultTimeZone().getID())
                .put("hive.max-split-size", "256MB")
                .put("hive.max-outstanding-splits", "10")
                .put("hive.max-split-iterator-threads", "10")
                .put("hive.allow-add-column", "true")
                .put("hive.allow-drop-table", "true")
                .put("hive.allow-rename-table", "true")
                .put("hive.allow-rename-column", "true")
                .put("hive.allow-corrupt-writes-for-testing", "true")
                .put("hive.metastore-cache-ttl", "2h")
                .put("hive.metastore-refresh-interval", "30m")
                .put("hive.metastore-refresh-max-threads", "2500")
                .put("hive.metastore.thrift.client.socks-proxy", "localhost:1080")
                .put("hive.metastore-timeout", "20s")
                .put("hive.metastore.partition-batch-size.min", "1")
                .put("hive.metastore.partition-batch-size.max", "1000")
                .put("hive.dfs-timeout", "33s")
                .put("hive.dfs.connect.timeout", "20s")
                .put("hive.dfs.connect.max-retries", "10")
                .put("hive.dfs.verify-checksum", "false")
                .put("hive.dfs.domain-socket-path", "/foo")
                .put("hive.config.resources", "/foo.xml,/bar.xml")
                .put("hive.max-initial-splits", "10")
                .put("hive.max-initial-split-size", "16MB")
                .put("hive.domain-compaction-threshold", "42")
                .put("hive.recursive-directories", "true")
                .put("hive.storage-format", "SEQUENCEFILE")
                .put("hive.compression-codec", "NONE")
                .put("hive.respect-table-format", "false")
                .put("hive.immutable-partitions", "true")
                .put("hive.max-partitions-per-writers", "222")
                .put("hive.force-local-scheduling", "true")
                .put("hive.max-concurrent-file-renames", "100")
                .put("hive.assume-canonical-partition-keys", "true")
                .put("hive.parquet.use-column-names", "true")
                .put("hive.read-as-query-user", "true")
                .put("hive.orc.use-column-names", "true")
                .put("hive.s3.aws-access-key", "abc123")
                .put("hive.s3.aws-secret-key", "secret")
                .put("hive.s3.use-instance-credentials", "false")
                .put("hive.s3.ssl.enabled", "false")
                .put("hive.s3.sse.enabled", "true")
                .put("hive.s3.max-client-retries", "9")
                .put("hive.s3.max-error-retries", "8")
                .put("hive.s3.max-backoff-time", "4m")
                .put("hive.s3.max-retry-time", "20m")
                .put("hive.s3.connect-timeout", "8s")
                .put("hive.s3.socket-timeout", "4m")
                .put("hive.s3.multipart.min-file-size", "32MB")
                .put("hive.s3.multipart.min-part-size", "15MB")
                .put("hive.s3.max-connections", "77")
                .put("hive.s3.staging-directory", "/s3-staging")
                .put("hive.s3.pin-client-to-current-region", "true")
                .put("hive.parquet-predicate-pushdown.enabled", "true")
                .put("hive.parquet-optimized-reader.enabled", "true")
                .put("hive.orc.max-merge-distance", "22kB")
                .put("hive.orc.max-buffer-size", "44kB")
                .put("hive.orc.stream-buffer-size", "55kB")
                .build();

        HiveClientConfig expected = new HiveClientConfig()
                .setTimeZone(nonDefaultTimeZone().toTimeZone().getID())
                .setMaxSplitSize(new DataSize(256, Unit.MEGABYTE))
                .setMaxOutstandingSplits(10)
                .setMaxSplitIteratorThreads(10)
                .setAllowAddColumn(true)
                .setAllowDropTable(true)
                .setAllowRenameTable(true)
                .setAllowRenameColumn(true)
                .setAllowCorruptWritesForTesting(true)
                .setMetastoreCacheTtl(new Duration(2, TimeUnit.HOURS))
                .setMetastoreRefreshInterval(new Duration(30, TimeUnit.MINUTES))
                .setMaxMetastoreRefreshThreads(2500)
                .setMetastoreSocksProxy(HostAndPort.fromParts("localhost", 1080))
                .setMetastoreTimeout(new Duration(20, TimeUnit.SECONDS))
                .setMinPartitionBatchSize(1)
                .setMaxPartitionBatchSize(1000)
                .setMaxInitialSplits(10)
                .setMaxInitialSplitSize(new DataSize(16, Unit.MEGABYTE))
                .setDomainCompactionThreshold(42)
                .setForceLocalScheduling(true)
                .setMaxConcurrentFileRenames(100)
                .setRecursiveDirWalkerEnabled(true)
                .setDfsTimeout(new Duration(33, TimeUnit.SECONDS))
                .setDfsConnectTimeout(new Duration(20, TimeUnit.SECONDS))
                .setDfsConnectMaxRetries(10)
                .setVerifyChecksum(false)
                .setResourceConfigFiles(ImmutableList.of("/foo.xml", "/bar.xml"))
                .setHiveStorageFormat(HiveStorageFormat.SEQUENCEFILE)
<<<<<<< HEAD
                .setReadAsQueryUser(true)
=======
                .setHiveCompressionCodec(HiveCompressionCodec.NONE)
>>>>>>> 40c12564
                .setRespectTableFormat(false)
                .setImmutablePartitions(true)
                .setMaxPartitionsPerWriter(222)
                .setDomainSocketPath("/foo")
                .setUseParquetColumnNames(true)
                .setUseOrcColumnNames(true)
                .setS3AwsAccessKey("abc123")
                .setS3AwsSecretKey("secret")
                .setS3UseInstanceCredentials(false)
                .setS3SslEnabled(false)
                .setS3SseEnabled(true)
                .setS3MaxClientRetries(9)
                .setS3MaxErrorRetries(8)
                .setS3MaxBackoffTime(new Duration(4, TimeUnit.MINUTES))
                .setS3MaxRetryTime(new Duration(20, TimeUnit.MINUTES))
                .setS3ConnectTimeout(new Duration(8, TimeUnit.SECONDS))
                .setS3SocketTimeout(new Duration(4, TimeUnit.MINUTES))
                .setS3MultipartMinFileSize(new DataSize(32, Unit.MEGABYTE))
                .setS3MultipartMinPartSize(new DataSize(15, Unit.MEGABYTE))
                .setS3MaxConnections(77)
                .setS3StagingDirectory(new File("/s3-staging"))
                .setPinS3ClientToCurrentRegion(true)
                .setParquetPredicatePushdownEnabled(true)
                .setParquetOptimizedReaderEnabled(true)
                .setAssumeCanonicalPartitionKeys(true)
                .setOrcMaxMergeDistance(new DataSize(22, Unit.KILOBYTE))
                .setOrcMaxBufferSize(new DataSize(44, Unit.KILOBYTE))
                .setOrcStreamBufferSize(new DataSize(55, Unit.KILOBYTE));

        ConfigAssertions.assertFullMapping(properties, expected);
    }
}<|MERGE_RESOLUTION|>--- conflicted
+++ resolved
@@ -189,11 +189,8 @@
                 .setVerifyChecksum(false)
                 .setResourceConfigFiles(ImmutableList.of("/foo.xml", "/bar.xml"))
                 .setHiveStorageFormat(HiveStorageFormat.SEQUENCEFILE)
-<<<<<<< HEAD
                 .setReadAsQueryUser(true)
-=======
                 .setHiveCompressionCodec(HiveCompressionCodec.NONE)
->>>>>>> 40c12564
                 .setRespectTableFormat(false)
                 .setImmutablePartitions(true)
                 .setMaxPartitionsPerWriter(222)
