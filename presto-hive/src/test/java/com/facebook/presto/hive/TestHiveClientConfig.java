--- conflicted
+++ resolved
@@ -134,11 +134,8 @@
                 .put("hive.max-concurrent-file-renames", "100")
                 .put("hive.assume-canonical-partition-keys", "true")
                 .put("hive.parquet.use-column-names", "true")
-<<<<<<< HEAD
                 .put("hive.read-as-query-user", "true")
-=======
                 .put("hive.orc.use-column-names", "true")
->>>>>>> 43e72ab9
                 .put("hive.s3.aws-access-key", "abc123")
                 .put("hive.s3.aws-secret-key", "secret")
                 .put("hive.s3.use-instance-credentials", "false")
