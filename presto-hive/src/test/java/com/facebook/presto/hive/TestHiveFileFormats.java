--- conflicted
+++ resolved
@@ -58,6 +58,7 @@
 import java.io.IOException;
 import java.util.List;
 import java.util.Optional;
+import java.util.OptionalInt;
 import java.util.Properties;
 import java.util.TimeZone;
 import java.util.stream.Collectors;
@@ -322,12 +323,6 @@
             throws Exception
     {
         List<TestColumn> testColumns = getTestColumnsSupportedByParquet();
-<<<<<<< HEAD
-        testColumns = testColumns.stream()
-                .filter(column -> column.getObjectInspector().getCategory() == Category.PRIMITIVE)
-                .collect(toList());
-=======
->>>>>>> 50c7a009
         assertThatFileFormat(PARQUET)
                 .withColumns(testColumns)
                 .withSession(parquetPageSourceSession)
@@ -613,6 +608,7 @@
                 new Configuration(),
                 SESSION,
                 split.getPath(),
+                OptionalInt.empty(),
                 split.getStart(),
                 split.getLength(),
                 splitProperties,
@@ -657,6 +653,7 @@
                 new Configuration(),
                 session,
                 split.getPath(),
+                OptionalInt.empty(),
                 split.getStart(),
                 split.getLength(),
                 splitProperties,
