--- conflicted
+++ resolved
@@ -4,11 +4,7 @@
     <parent>
         <groupId>com.facebook.presto</groupId>
         <artifactId>presto-root</artifactId>
-<<<<<<< HEAD
-        <version>0.119-tw-0.4</version>
-=======
         <version>0.123</version>
->>>>>>> 785f307d
     </parent>
 
     <artifactId>presto-teradata-functions</artifactId>
